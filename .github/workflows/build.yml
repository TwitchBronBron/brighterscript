--- conflicted
+++ resolved
@@ -5,10 +5,7 @@
   ci:
     runs-on: ${{ matrix.os }}
     env:
-<<<<<<< HEAD
-=======
       #hardcode the coveralls token...it's not overly important to protect, and github actions won't allow forks to work with coveralls otherwise
->>>>>>> ba8a08de
       COVERALLS_REPO_TOKEN: "kVPcGJfehOArEQnHb8BT3KS72xbUQCoxI"
     strategy:
       matrix:
