--- conflicted
+++ resolved
@@ -98,11 +98,7 @@
         "sinon": "^7.2.2",
         "source-map-support": "^0.5.13",
         "testdouble": "^3.5.2",
-<<<<<<< HEAD
         "ts-node": "8.9.1",
-=======
-        "ts-node": "^8.9.1",
->>>>>>> d46ca513
         "typescript": "^3.9.2",
         "vscode-jsonrpc": "^5.0.1",
         "yargs": "^15.3.1"
