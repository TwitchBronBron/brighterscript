--- conflicted
+++ resolved
@@ -1,11 +1,5 @@
-<<<<<<< HEAD
-import { TokenKind } from './TokenKind';
-import { Range } from 'vscode-languageserver';
-=======
 import type { TokenKind } from './TokenKind';
-import type { BrsType } from '../brsTypes';
 import type { Range } from 'vscode-languageserver';
->>>>>>> 5367b57c
 
 /**
  * Represents a chunk of BrightScript scanned by the lexer.
