--- conflicted
+++ resolved
@@ -25,13 +25,10 @@
 import { ParseMode } from './parser';
 import { TokenKind } from './lexer';
 import { BscPlugin } from './bscPlugin/BscPlugin';
-<<<<<<< HEAD
 import { util as rokuDeployUtil } from 'roku-deploy';
-=======
-const startOfSourcePkgPath = `source${path.sep}`;
-const bslibNonAliasedRokuModulesPkgPath = s`source/roku_modules/rokucommunity_bslib/bslib.brs`;
-const bslibAliasedRokuModulesPkgPath = s`source/roku_modules/bslib/bslib.brs`;
->>>>>>> 8397792a
+
+const bslibNonAliasedRokuModulesPkgPath = `pkg:/source/roku_modules/rokucommunity_bslib/bslib.brs`;
+const bslibAliasedRokuModulesPkgPath = `pkg:/source/roku_modules/bslib/bslib.brs`;
 
 export interface SourceObj {
     srcPath: string;
@@ -128,27 +125,20 @@
     private diagnostics = [] as BsDiagnostic[];
 
     /**
-<<<<<<< HEAD
-     * A map of every file loaded into this program, indexed by its lower-case srcPath
-     */
-    private files = {} as Record<string, BscFile>;
-    /**
-     * A map of every file loaded ino this program, indexed by its lower-case pkgPath
-=======
      * The path to bslib.brs (the BrightScript runtime for certain BrighterScript features)
      */
     public get bslibPkgPath() {
         //if there's an aliased (preferred) version of bslib from roku_modules loaded into the program, use that
-        if (this.getFileByPkgPath(bslibAliasedRokuModulesPkgPath)) {
+        if (this.getFile(bslibAliasedRokuModulesPkgPath)) {
             return bslibAliasedRokuModulesPkgPath;
 
             //if there's a non-aliased version of bslib from roku_modules, use that
-        } else if (this.getFileByPkgPath(bslibNonAliasedRokuModulesPkgPath)) {
+        } else if (this.getFile(bslibNonAliasedRokuModulesPkgPath)) {
             return bslibNonAliasedRokuModulesPkgPath;
 
             //default to the embedded version
         } else {
-            return `source${path.sep}bslib.brs`;
+            return `pkg:/source/bslib.brs`;
         }
     }
 
@@ -160,12 +150,15 @@
         }
     }
 
-
-    /**
-     * A map of every file loaded into this program, indexed by its original file location
->>>>>>> 8397792a
+    /**
+     * A map of every file loaded ino this program, indexed by its lower-case pkgPath
      */
     private pkgMap = {} as Record<string, BscFile>;
+
+    /**
+     * A map of every file loaded into this program, indexed by its lower-case srcPath
+     */
+    private files = {} as Record<string, BscFile>;
 
     /**
      * Get a copy of the list of files currently loaded in the program
@@ -1235,7 +1228,7 @@
         });
 
         //if there's no bslib file already loaded into the program, copy it to the staging directory
-        if (!this.getFileByPkgPath(bslibAliasedRokuModulesPkgPath) && !this.getFileByPkgPath(s`source/bslib.brs`)) {
+        if (!this.getFile(bslibAliasedRokuModulesPkgPath) && !this.getFile(`pkg:/source/bslib.brs`)) {
             promises.push(util.copyBslibToStaging(stagingFolderPath));
         }
         await Promise.all(promises);
