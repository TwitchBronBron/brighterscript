import * as assert from 'assert';
import * as fsExtra from 'fs-extra';
import * as path from 'path';
import type { CodeAction, CompletionItem, Position, Range, SignatureInformation, SymbolInformation } from 'vscode-languageserver';
import { Location, CompletionItemKind } from 'vscode-languageserver';
import type { BsConfig } from './BsConfig';
import { Scope } from './Scope';
import { DiagnosticMessages } from './DiagnosticMessages';
import { BrsFile } from './files/BrsFile';
import { XmlFile } from './files/XmlFile';
<<<<<<< HEAD
import type { BsDiagnostic, FileReference, FileObj, BscFile } from './interfaces';
=======
import type { BsDiagnostic, File, FileReference, FileObj, BscFile, BeforeFileParseEvent } from './interfaces';
>>>>>>> 0d18e1a2
import { standardizePath as s, util } from './util';
import { XmlScope } from './XmlScope';
import { DiagnosticFilterer } from './DiagnosticFilterer';
import { DependencyGraph } from './DependencyGraph';
import { Logger, LogLevel } from './Logger';
import chalk from 'chalk';
import { globalFile } from './globalCallables';
import type { ManifestValue } from './preprocessor/Manifest';
import { parseManifest } from './preprocessor/Manifest';
import { URI } from 'vscode-uri';
import PluginInterface from './PluginInterface';
import { isBrsFile, isXmlFile, isClassMethodStatement, isXmlScope } from './astUtils/reflection';
import type { FunctionStatement, Statement } from './parser/Statement';
import { ParseMode } from './parser';
import { TokenKind } from './lexer';
import { BscPlugin } from './bscPlugin/BscPlugin';
import { util as rokuDeployUtil } from 'roku-deploy';

const bslibNonAliasedRokuModulesPkgPath = `pkg:/source/roku_modules/rokucommunity_bslib/bslib.brs`;
const bslibAliasedRokuModulesPkgPath = `pkg:/source/roku_modules/bslib/bslib.brs`;

<<<<<<< HEAD
export interface SourceObj {
    srcPath: string;
    source: string;
    definitions?: string;
}

export interface TranspileObj {
    file: BscFile;
    outputPath: string;
}

=======
>>>>>>> 0d18e1a2
export interface SignatureInfoObj {
    index: number;
    key: string;
    signature: SignatureInformation;
}

export interface FileLink<T> {
    item: T;
    file: BrsFile;
}

interface PartialStatementInfo {
    commaCount: number;
    statementType: string;
    name: string;
    dotPart: string;
}

export class Program {
    constructor(
        /**
         * The root directory for this program
         */
        public options: BsConfig,
        logger?: Logger,
        plugins?: PluginInterface
    ) {
        this.options = util.normalizeConfig(options);
        this.logger = logger || new Logger(options.logLevel as LogLevel);
        this.plugins = plugins || new PluginInterface([], this.logger);

        //inject the bsc plugin as the first plugin in the stack.
        this.plugins.addFirst(new BscPlugin());

        //normalize the root dir path
        this.options.rootDir = util.getRootDir(this.options);

        this.createGlobalScope();
    }

    public logger: Logger;

    private createGlobalScope() {
        //create the 'global' scope
        this.globalScope = new Scope('global', this, 'scope:global');
        this.globalScope.attachDependencyGraph(this.dependencyGraph);
        this.scopes.global = this.globalScope;
        //hardcode the files list for global scope to only contain the global file
        this.globalScope.getAllFiles = () => [globalFile];
        this.globalScope.validate();
        //for now, disable validation of global scope because the global files have some duplicate method declarations
        this.globalScope.getDiagnostics = () => [];
        //TODO we might need to fix this because the isValidated clears stuff now
        (this.globalScope as any).isValidated = true;
    }

    /**
     * A graph of all files and their dependencies.
     * For example:
     *      File.xml -> [lib1.brs, lib2.brs]
     *      lib2.brs -> [lib3.brs] //via an import statement
     */
    private dependencyGraph = new DependencyGraph();

    private diagnosticFilterer = new DiagnosticFilterer();

    /**
     * A scope that contains all built-in global functions.
     * All scopes should directly or indirectly inherit from this scope
     */
    public globalScope: Scope;

    /**
     * Plugins which can provide extra diagnostics or transform AST
     */
    public plugins: PluginInterface;

    /**
     * A set of diagnostics. This does not include any of the scope diagnostics.
     * Should only be set from `this.validate()`
     */
    private diagnostics = [] as BsDiagnostic[];

    /**
     * The path to bslib.brs (the BrightScript runtime for certain BrighterScript features)
     */
    public get bslibPkgPath() {
        //if there's an aliased (preferred) version of bslib from roku_modules loaded into the program, use that
        if (this.getFile(bslibAliasedRokuModulesPkgPath)) {
            return bslibAliasedRokuModulesPkgPath;

            //if there's a non-aliased version of bslib from roku_modules, use that
        } else if (this.getFile(bslibNonAliasedRokuModulesPkgPath)) {
            return bslibNonAliasedRokuModulesPkgPath;

            //default to the embedded version
        } else {
            return `pkg:/source/bslib.brs`;
        }
    }

    public get bslibPrefix() {
        if (this.bslibPkgPath === bslibNonAliasedRokuModulesPkgPath) {
            return 'rokucommunity_bslib';
        } else {
            return 'bslib';
        }
    }

    /**
     * A map of every file loaded ino this program, indexed by its lower-case pkgPath
     */
    private pkgMap = {} as Record<string, BscFile>;

    /**
     * A map of every file loaded into this program, indexed by its lower-case srcPath
     */
    private files = {} as Record<string, BscFile>;

    /**
     * Get a copy of the list of files currently loaded in the program
     */
    public getFiles() {
        return Object.values(this.files);
    }

    private scopes = {} as Record<string, Scope>;

    protected addScope(scope: Scope) {
        this.scopes[scope.name] = scope;
        this.plugins.emit('afterScopeCreate', {
            program: this,
            scope: scope
        });
    }

    /**
     * A map of every component currently loaded into the program, indexed by the component name.
     * It is a compile-time error to have multiple components with the same name. However, we store an array of components
     * by name so we can provide a better developer expreience. You shouldn't be directly accessing this array,
     * but if you do, only ever use the component at index 0.
     */
    private components = {} as Record<string, { file: XmlFile; scope: XmlScope }[]>;

    /**
     * Get the component with the specified name
     */
    public getComponent(componentName: string) {
        if (componentName) {
            //return the first compoment in the list with this name
            //(components are ordered in this list by pkgPath to ensure consistency)
            return this.components[componentName.toLowerCase()]?.[0];
        } else {
            return undefined;
        }
    }

    /**
     * Register (or replace) the reference to a component in the component map
     */
    private registerComponent(xmlFile: XmlFile, scope: XmlScope) {
        const key = (xmlFile.componentName?.text ?? xmlFile.pkgPath).toLowerCase();
        if (!this.components[key]) {
            this.components[key] = [];
        }
        this.components[key].push({
            file: xmlFile,
            scope: scope
        });
        this.components[key].sort(
            (x, y) => x.file.pkgPath.toLowerCase().localeCompare(y.file.pkgPath.toLowerCase())
        );
        this.syncComponentDependencyGraph(this.components[key]);
    }

    /**
     * Remove the specified component from the components map
     */
    private unregisterComponent(xmlFile: XmlFile) {
        const key = (xmlFile.componentName?.text ?? xmlFile.pkgPath).toLowerCase();
        const arr = this.components[key] || [];
        for (let i = 0; i < arr.length; i++) {
            if (arr[i].file === xmlFile) {
                arr.splice(i, 1);
                break;
            }
        }
        this.syncComponentDependencyGraph(arr);
    }

    /**
     * re-attach the dependency graph with a new key for any component who changed
     * their position in their own named array (only matters when there are multiple
     * components with the same name)
     */
    private syncComponentDependencyGraph(components: Array<{ file: XmlFile; scope: XmlScope }>) {
        //reattach every dependency graph
        for (let i = 0; i < components.length; i++) {
            const { file, scope } = components[i];

            //attach (or re-attach) the dependencyGraph for every component whose position changed
            if (file.dependencyGraphIndex !== i) {
                file.dependencyGraphIndex = i;
                file.attachDependencyGraph(this.dependencyGraph);
                scope.attachDependencyGraph(this.dependencyGraph);
            }
        }
    }

    /**
     * Get a list of all files that are included in the project but are not referenced
     * by any scope in the program.
     */
    public getUnreferencedFiles() {
        let result = [] as BscFile[];
        for (let key in this.files) {
            const file = this.files[key];
            if (!this.fileIsIncludedInAnyScope(file)) {
                //no scopes reference this file. add it to the list
                result.push(file);
            }
        }
        return result;
    }

    /**
     * Get the list of errors for the entire program. It's calculated on the fly
     * by walking through every file, so call this sparingly.
     */
    public getDiagnostics() {
        return this.logger.time(LogLevel.info, ['Program.getDiagnostics()'], () => {

            let diagnostics = [...this.diagnostics];

            //get the diagnostics from all scopes
            for (let scopeName in this.scopes) {
                let scope = this.scopes[scopeName];
                diagnostics.push(
                    ...scope.getDiagnostics()
                );
            }

            //get the diagnostics from all unreferenced files
            let unreferencedFiles = this.getUnreferencedFiles();
            for (let file of unreferencedFiles) {
                diagnostics.push(
                    ...file.getDiagnostics()
                );
            }
            const filteredDiagnostics = this.logger.time(LogLevel.debug, ['filter diagnostics'], () => {
                //filter out diagnostics based on our diagnostic filters
                let finalDiagnostics = this.diagnosticFilterer.filter({
                    ...this.options,
                    rootDir: this.options.rootDir
                }, diagnostics);
                return finalDiagnostics;
            });
            this.logger.info(`diagnostic counts: total=${chalk.yellow(diagnostics.length.toString())}, after filter=${chalk.yellow(filteredDiagnostics.length.toString())}`);
            return filteredDiagnostics;
        });
    }

    public addDiagnostics(diagnostics: BsDiagnostic[]) {
        this.diagnostics.push(...diagnostics);
    }

    /**
     * Determine if the specified file is loaded in this program right now.
     * @param filePath
     * @param normalizePath should the provided path be normalized before use
     */
    public hasFile(filePath: string, normalizePath = true) {
        return !!this.getFile(filePath, normalizePath);
    }

    /**
     * roku filesystem is case INsensitive, so find the scope by key case insensitive
     * @param scopeName
     */
    public getScopeByName(scopeName: string) {
        if (!scopeName) {
            return undefined;
        }
        let key = Object.keys(this.scopes).find(x => x.toLowerCase() === scopeName.toLowerCase());
        return this.scopes[key];
    }

    /**
     * Return all scopes
     */
    public getScopes() {
        return Object.values(this.scopes);
    }

    /**
     * Find the scope for the specified component
     */
    public getComponentScope(componentName: string) {
        return this.getComponent(componentName)?.scope;
    }

    /**
     * Update internal maps with this file reference
     */
    private setFile(file: BscFile) {
        this.files[file.srcPath.toLowerCase()] = file;
        this.pkgMap[file.pkgPath.toLowerCase()] = file;
    }

    /**
     * Remove this file from internal maps
     */
    private unsetFile(file: BscFile) {
        delete this.files[file.srcPath.toLowerCase()];
        delete this.pkgMap[file.pkgPath.toLowerCase()];
    }

    /**
     * Load a file into the program. If that file already exists, it is replaced.
     * If file contents are provided, those are used, Otherwise, the file is loaded from the file system
     * @param srcDestOrPkgPath the absolute path, or the pkg path (i.e. `pkg:/path/to/file.brs`) or the destPath (i.e. `path/to/file.brs` relative to `pkg:/`)
     * @param fileContents the file contents
     */
    public addOrReplaceFile<T extends BscFile>(srcDestOrPkgPath: string, fileContents: string): T;
    /**
     * Load a file into the program. If that file already exists, it is replaced.
     * @param fileEntry an object that specifies src and dest for the file.
     * @param fileContents the file contents. If not provided, the file will be loaded from disk
     */
    public addOrReplaceFile<T extends BscFile>(fileEntry: FileObj, fileContents: string): T;
    public addOrReplaceFile<T extends BscFile>(fileParam: FileObj | string, fileContents: string): T {
        assert.ok(fileParam, 'fileParam is required');
        let srcPath: string;
        let pkgPath: string;
        if (typeof fileParam === 'string') {
            //is a pkg path
            if (fileParam.startsWith('pkg:/')) {
                //srcPath is the pkgPath relative to the rootDir
                srcPath = s`${this.options.rootDir}/${fileParam.substring(5)}`;
                pkgPath = fileParam;

                //is a srcPath (absolute path to src file location)
            } else if (path.isAbsolute(fileParam)) {
                srcPath = util.standardizePath(fileParam);
                //assume the file path is a sub path of rootDir
                pkgPath = util.sanitizePkgPath(
                    rokuDeployUtil.stringReplaceInsensitive(
                        srcPath,
                        this.options.rootDir,
                        ''
                    )
                );

                //is destPath (path relative to rootDir and `pkg:/`)
            } else {
                srcPath = s`${this.options.rootDir}/${fileParam}`;
                pkgPath = util.sanitizePkgPath(fileParam);
            }

            //is a FileObj
        } else {
            srcPath = s`${fileParam.src}`;
            pkgPath = util.sanitizePkgPath(fileParam.dest);
        }
<<<<<<< HEAD

        const lowerPkgPath = pkgPath.toLowerCase();
        let file = this.logger.time(LogLevel.debug, ['Program.addOrReplaceFile()', chalk.green(srcPath)], () => {
=======
        return this.logger.time(LogLevel.debug, ['Program.addOrReplaceFile()', chalk.green(srcPath)], () => {
>>>>>>> 0d18e1a2

            assert.ok(srcPath, 'srcPath is required');
            assert.ok(pkgPath, 'pkgPath is required');

            //if the file is already loaded, remove it
            if (this.hasFile(srcPath)) {
                this.removeFile(srcPath);
            }
            let fileExtension = path.extname(srcPath).toLowerCase();
            let file: BscFile | undefined;

            const beforeFileParseEvent = {
                program: this,
                pathAbsolute: srcPath,
                source: fileContents
            } as BeforeFileParseEvent;

            if (fileExtension === '.brs' || fileExtension === '.bs') {
                let brsFile = new BrsFile(srcPath, pkgPath, this);

                //add file to the `source` dependency list
                if (brsFile.pkgPath.startsWith('pkg:/source/')) {
                    this.createSourceScope();
                    this.dependencyGraph.addDependency('scope:source', brsFile.dependencyGraphKey);
                }

                this.setFile(brsFile);

<<<<<<< HEAD
                let sourceObj: SourceObj = {
                    srcPath: srcPath,
                    source: fileContents
                };
                this.plugins.emit('beforeFileParse', sourceObj);
=======
                //add the file to the program
                this.files[srcPath] = brsFile;
                this.pkgMap[brsFile.pkgPath.toLowerCase()] = brsFile;

                this.plugins.emit('beforeFileParse', beforeFileParseEvent);
>>>>>>> 0d18e1a2

                this.logger.time(LogLevel.debug, ['parse', chalk.green(srcPath)], () => {
                    brsFile.parse(beforeFileParseEvent.source);
                });
                file = brsFile;

                brsFile.attachDependencyGraph(this.dependencyGraph);

                this.plugins.emit('afterFileParse', {
                    program: this,
                    file: brsFile
                });
            } else if (
                //is xml file
                fileExtension === '.xml' &&
                //resides in the components folder (Roku will only parse xml files in the components folder)
                lowerPkgPath.startsWith('pkg:/components/')
            ) {
                let xmlFile = new XmlFile(srcPath, pkgPath, this);
<<<<<<< HEAD

                this.setFile(xmlFile);

                let sourceObj: SourceObj = {
                    srcPath: srcPath,
                    source: fileContents
                };
                this.plugins.emit('beforeFileParse', sourceObj);
=======
                //add the file to the program
                this.files[srcPath] = xmlFile;
                this.pkgMap[xmlFile.pkgPath.toLowerCase()] = xmlFile;
                this.plugins.emit('beforeFileParse', beforeFileParseEvent);

>>>>>>> 0d18e1a2
                this.logger.time(LogLevel.debug, ['parse', chalk.green(srcPath)], () => {
                    xmlFile.parse(beforeFileParseEvent.source);
                });

                file = xmlFile;

                //create a new scope for this xml file
                let scope = new XmlScope(xmlFile, this);
                this.addScope(scope);

                //register this compoent now that we have parsed it and know its component name
                this.registerComponent(xmlFile, scope);

                this.plugins.emit('afterFileParse', {
                    program: this,
                    file: xmlFile
                });
            } else {
                //TODO do we actually need to implement this? Figure out how to handle img paths
                // let genericFile = this.files[srcPath] = <any>{
                //     srcPath: srcPath,
                //     pkgPath: pkgPath,
                //     wasProcessed: true
                // } as File;
                // file = <any>genericFile;
            }
            return file;
        }) as T;
    }

    /**
     * Ensure source scope is created.
     * Note: automatically called internally, and no-op if it exists already.
     */
    public createSourceScope() {
        if (!this.scopes.source) {
            const sourceScope = new Scope('source', this, 'scope:source');
            sourceScope.attachDependencyGraph(this.dependencyGraph);
            this.addScope(sourceScope);
        }
    }

    /**
     * Remove a set of files from the program
     * @param srcPaths
     */
    public removeFiles(srcPaths: string[]) {
        for (let srcPath of srcPaths) {
            this.removeFile(srcPath);
        }
    }

    /**
     * Remove a file from the program
     * @param filePath can be a srcPath, a pkgPath, or a destPath (same as pkgPath but without `pkg:/`)
     * @param normalizePath should this function repair and standardize the path? Passing false should have a performance boost if you can guarantee your path is already sanitized

     */
    public removeFile(filePath: string, normalizePath = true) {
        this.logger.debug('Program.removeFile()', filePath);

        let file = this.getFile(filePath, normalizePath);
        if (file) {
            this.plugins.emit('beforeFileDispose', {
                program: this,
                file: file
            });

            //if there is a scope named the same as this file's path, remove it (i.e. xml scopes)
            let scope = this.scopes[file.pkgPath];
            if (scope) {
                this.plugins.emit('beforeScopeDispose', {
                    program: this,
                    scope: scope
                });
                scope.dispose();
                //notify dependencies of this scope that it has been removed
                this.dependencyGraph.remove(scope.dependencyGraphKey);
                delete this.scopes[file.pkgPath];
                this.plugins.emit('afterScopeDispose', {
                    program: this,
                    scope: scope
                });
            }
            //remove the file from the program
            this.unsetFile(file);

            this.dependencyGraph.remove(file.dependencyGraphKey);

            //if this is a pkg:/source file, notify the `source` scope that it has changed
            if (file.pkgPath.startsWith('pkg:/source/')) {
                this.dependencyGraph.removeDependency('scope:source', file.dependencyGraphKey);
            }

            //if this is a component, remove it from our components map
            if (isXmlFile(file)) {
                this.unregisterComponent(file);
            }
            this.plugins.emit('afterFileDispose', {
                program: this,
                file: file
            });
        }
    }

    /**
     * Remove all files from the program that are in the specified folder path (recursive)
     * @param folderSrcPath The absolute path to the folder on disk
     * @param normalizePath should the provided path be normalized before use?
     */
    public removeFilesInFolder(folderSrcPath: string, normalizePath = true) {
        if (normalizePath) {
            folderSrcPath = util.standardizePath(folderSrcPath);
        }
        const lowerFolderSrcPath = folderSrcPath.toLowerCase();
        for (const key in this.files) {
            const file = this.files[key];
            const lowerSrcPath = file.srcPath.toLowerCase();
            //if the file path starts with the parent path and the file path does not exactly match the folder path
            if (lowerSrcPath.toLowerCase().startsWith(lowerFolderSrcPath) && lowerSrcPath !== lowerFolderSrcPath) {
                this.removeFile(file.srcPath, false);
            }
        }
    }

    /**
     * Traverse the entire project, and validate all scopes
     * @param force - if true, then all scopes are force to validate, even if they aren't marked as dirty
     */
    public validate() {
        this.logger.time(LogLevel.log, ['Validating project'], () => {
            this.diagnostics = [];
            this.plugins.emit('beforeProgramValidate', {
                program: this
            });

<<<<<<< HEAD
            //find any files NOT loaded into a scope
            for (let key in this.files) {
                const file = this.files[key];
=======
            //validate every file
            for (const file of Object.values(this.files)) {

                //find any files NOT loaded into a scope
>>>>>>> 0d18e1a2
                if (!this.fileIsIncludedInAnyScope(file)) {
                    this.logger.debug('Program.validate(): fileNotReferenced by any scope', () => chalk.green(file?.pkgPath));
                    //the file is not loaded in any scope
                    this.diagnostics.push({
                        ...DiagnosticMessages.fileNotReferencedByAnyOtherFile(),
                        file: file,
                        range: util.createRange(0, 0, 0, Number.MAX_VALUE)
                    });
                }

                //for every unvalidated file, validate it
                if (!file.isValidated) {
                    this.plugins.emit('beforeFileValidate', {
                        program: this,
                        file: file
                    });

                    //call file.validate() IF the file has that function defined
                    file.validate?.();
                    file.isValidated = true;

                    this.plugins.emit('afterFileValidate', {
                        program: this,
                        file: file
                    });
                }
            }

            this.logger.time(LogLevel.info, ['Validate all scopes'], () => {
                for (let scope of Object.values(this.scopes)) {
                    //only validate unvalidated scopes
                    if (!scope.isValidated) {
                        this.plugins.emit('beforeScopeValidate', {
                            program: this,
                            scope: scope
                        });

                        scope.validate();
                        scope.isValidated = true;

                        this.plugins.emit('afterScopeValidate', {
                            program: this,
                            scope: scope
                        });
                    }
                }
            });

            this.detectDuplicateComponentNames();

            this.plugins.emit('afterProgramValidate', {
                program: this
            });
        });
    }

    /**
     * Flag all duplicate component names
     */
    private detectDuplicateComponentNames() {
        const componentsByName = new Map<string, XmlFile[]>();
        for (const key in this.files) {
            const file = this.files[key];
            //if this is an XmlFile, and it has a valid `componentName` property
            if (isXmlFile(file)) {
                const componentNameLower = file.componentName?.text.toLowerCase();
                if (componentNameLower) {
                    if (!componentsByName.has(componentNameLower)) {
                        componentsByName.set(componentNameLower, [file]);
                    } else {
                        componentsByName.get(componentNameLower).push(file);
                    }
                }
            }
        }

        for (const xmlFiles of componentsByName.values()) {
            //add diagnostics for every duplicate component with this name
            if (xmlFiles.length > 1) {
                for (let xmlFile of xmlFiles) {
                    const { componentName } = xmlFile;
                    this.diagnostics.push({
                        ...DiagnosticMessages.duplicateComponentName(componentName.text),
                        range: xmlFile.componentName.range,
                        file: xmlFile,
                        relatedInformation: xmlFiles.filter(x => x !== xmlFile).map(x => {
                            return {
                                location: Location.create(
                                    URI.file(xmlFile.srcPath).toString(),
                                    x.componentName.range
                                ),
                                message: 'Also defined here'
                            };
                        })
                    });
                }
            }
        }
    }

    /**
     * Determine at least one scope has the file
     */
    private fileIsIncludedInAnyScope(file: BscFile) {
        for (let scope of Object.values(this.scopes)) {
            if (scope.hasFile(file)) {
                return true;
            }
        }
        return false;
    }

    /**
     * Get the file at the given path
     * @param filePath can be a srcPath, a pkgPath, or a destPath (same as pkgPath but without `pkg:/`)
     * @param normalizePath should this function repair and standardize the path? Passing false should have a performance boost if you can guarantee your path is already sanitized
     */
    public getFile<T extends BscFile>(filePath: string, normalizePath = true) {
        if (typeof filePath !== 'string') {
            return undefined;
        } else if (path.isAbsolute(filePath)) {
            return this.files[
                (normalizePath ? util.standardizePath(filePath) : filePath).toLowerCase()
            ] as T;
        } else {
            return this.pkgMap[
                (normalizePath ? util.sanitizePkgPath(filePath) : filePath).toLowerCase()
            ] as T;
        }
    }

    /**
     * Get a list of all scopes the file is loaded into
     * @param file
     */
    public getScopesForFile(file: XmlFile | BrsFile) {
        let result = [] as Scope[];
        for (let key in this.scopes) {
            let scope = this.scopes[key];

            if (scope.hasFile(file)) {
                result.push(scope);
            }
        }
        return result;
    }

    public getStatementsByName(name: string, originFile: BrsFile, namespaceName?: string): FileLink<Statement>[] {
        let results = new Map<Statement, FileLink<Statement>>();
        const filesSearched = new Set<BrsFile>();
        let lowerNamespaceName = namespaceName?.toLowerCase();
        let lowerName = name?.toLowerCase();
        //look through all files in scope for matches
        for (const scope of this.getScopesForFile(originFile)) {
            for (const file of scope.getAllFiles()) {
                if (isXmlFile(file) || filesSearched.has(file)) {
                    continue;
                }
                filesSearched.add(file);

                for (const statement of [...file.parser.references.functionStatements, ...file.parser.references.classStatements.flatMap((cs) => cs.methods)]) {
                    let parentNamespaceName = statement.namespaceName?.getName(originFile.parseMode)?.toLowerCase();
                    if (statement.name.text.toLowerCase() === lowerName && (!parentNamespaceName || parentNamespaceName === lowerNamespaceName)) {
                        if (!results.has(statement)) {
                            results.set(statement, { item: statement, file: file });
                        }
                    }
                }
            }
        }
        return [...results.values()];
    }

    public getStatementsForXmlFile(scope: XmlScope, filterName?: string): FileLink<FunctionStatement>[] {
        let results = new Map<Statement, FileLink<FunctionStatement>>();
        const filesSearched = new Set<BrsFile>();

        //get all function names for the xml file and parents
        let funcNames = new Set<string>();
        let currentScope = scope;
        while (isXmlScope(currentScope)) {
            for (let name of currentScope.xmlFile.ast.component.api?.functions.map((f) => f.name) ?? []) {
                if (!filterName || name === filterName) {
                    funcNames.add(name);
                }
            }
            currentScope = currentScope.getParentScope() as XmlScope;
        }

        //look through all files in scope for matches
        for (const file of scope.getOwnFiles()) {
            if (isXmlFile(file) || filesSearched.has(file)) {
                continue;
            }
            filesSearched.add(file);

            for (const statement of file.parser.references.functionStatements) {
                if (funcNames.has(statement.name.text)) {
                    if (!results.has(statement)) {
                        results.set(statement, { item: statement, file: file });
                    }
                }
            }
        }
        return [...results.values()];
    }

    /**
     * Find all available completion items at the given position
     * @param srcPath The absolute path to the source file on disk
     * @param lineIndex
     * @param columnIndex
     */
    public getCompletions(srcPath: string, position: Position) {
        let file = this.getFile(srcPath);
        if (!file) {
            return [];
        }
        let result = [] as CompletionItem[];

        if (isBrsFile(file) && file.isPositionNextToTokenKind(position, TokenKind.Callfunc)) {
            // is next to a @. callfunc invocation - must be an interface method
            for (const scope of this.getScopes().filter((s) => isXmlScope(s))) {
                let fileLinks = this.getStatementsForXmlFile(scope as XmlScope);
                for (let fileLink of fileLinks) {

                    result.push(scope.createCompletionFromFunctionStatement(fileLink.item));
                }
            }
            //no other result is possible in this case
            return result;

        }
        //find the scopes for this file
        let scopes = this.getScopesForFile(file);

        //if there are no scopes, include the global scope so we at least get the built-in functions
        scopes = scopes.length > 0 ? scopes : [this.globalScope];

        //get the completions from all scopes for this file
        let allCompletions = util.flatMap(
            scopes.map(ctx => file.getCompletions(position, ctx)),
            c => c
        );

        //only keep completions common to every scope for this file
        let keyCounts = {} as Record<string, number>;
        for (let completion of allCompletions) {
            let key = `${completion.label}-${completion.kind}`;
            keyCounts[key] = keyCounts[key] ? keyCounts[key] + 1 : 1;
            if (keyCounts[key] === scopes.length) {
                result.push(completion);
            }
        }
        return result;
    }

    /**
     * Goes through each file and builds a list of workspace symbols for the program. Used by LanguageServer's onWorkspaceSymbol functionality
     */
    public getWorkspaceSymbols() {
        const result = [] as SymbolInformation[];
        for (const key in this.files) {
            const file = this.files[key];
            if (isBrsFile(file)) {
                result.push(
                    ...file.getWorkspaceSymbols()
                );
            }
        }
        return result;
    }

    /**
     * Given a position in a file, if the position is sitting on some type of identifier,
     * go to the definition of that identifier (where this thing was first defined)
     * @param srcPath The absolute path to the source file on disk
     */
    public getDefinition(srcPath: string, position: Position) {
        let file = this.getFile(srcPath);
        if (!file) {
            return [];
        }

        if (isBrsFile(file)) {
            return file.getDefinition(position);
        } else {
            let results = [] as Location[];
            const scopes = this.getScopesForFile(file);
            for (const scope of scopes) {
                results = results.concat(...scope.getDefinition(file, position));
            }
            return results;
        }
    }

    /**
     * @param srcPath The absolute path to the source file on disk
     */
    public getHover(srcPath: string, position: Position) {
        //find the file
        let file = this.getFile(srcPath);
        if (!file) {
            return null;
        }

        return Promise.resolve(file.getHover(position));
    }

    /**
     * Compute code actions for the given file and range
     * @param srcPath The absolute path to the source file on disk
     */
    public getCodeActions(srcPath: string, range: Range) {
        const codeActions = [] as CodeAction[];
        const file = this.getFile(srcPath);
        if (file) {
            const diagnostics = this
                //get all current diagnostics (filtered by diagnostic filters)
                .getDiagnostics()
                //only keep diagnostics related to this file
                .filter(x => x.file === file)
                //only keep diagnostics that touch this range
                .filter(x => util.rangesIntersect(x.range, range));

            const scopes = this.getScopesForFile(file);

            this.plugins.emit('onGetCodeActions', {
                program: this,
                file: file,
                range: range,
                diagnostics: diagnostics,
                scopes: scopes,
                codeActions: codeActions
            });
        }
        return codeActions;
    }

    public getSignatureHelp(filepath: string, position: Position): SignatureInfoObj[] {
        let file = this.getFile(filepath);
        if (!file || !isBrsFile(file)) {
            return [];
        }

        const results = new Map<string, SignatureInfoObj>();

        let functionScope = file.getFunctionScopeAtPosition(position);
        let identifierInfo = this.getPartialStatementInfo(file, position);
        if (identifierInfo.statementType === '') {
            // just general function calls
            let statements = file.program.getStatementsByName(identifierInfo.name, file);
            for (let statement of statements) {
                //TODO better handling of collisions - if it's a namespace, then don't show any other overrides
                //if we're on m - then limit scope to the current class, if present
                let sigHelp = statement.file.getSignatureHelpForStatement(statement.item);
                if (sigHelp && !results.has[sigHelp.key]) {
                    sigHelp.index = identifierInfo.commaCount;
                    results.set(sigHelp.key, sigHelp);
                }
            }
        } else if (identifierInfo.statementType === '.') {
            //if m class reference.. then
            //only get statements from the class I am in..
            if (functionScope) {
                let myClass = file.getClassFromMReference(position, file.getTokenAt(position), functionScope);
                if (myClass) {
                    for (let scope of this.getScopesForFile(myClass.file)) {
                        let classes = scope.getClassHierarchy(myClass.item.getName(ParseMode.BrighterScript).toLowerCase());
                        //and anything from any class in scope to a non m class
                        for (let statement of [...classes].filter((i) => isClassMethodStatement(i.item))) {
                            let sigHelp = statement.file.getSignatureHelpForStatement(statement.item);
                            if (sigHelp && !results.has[sigHelp.key]) {

                                results.set(sigHelp.key, sigHelp);
                                return;
                            }
                        }
                    }
                }
            }

            if (identifierInfo.dotPart) {
                //potential namespaces
                let statements = file.program.getStatementsByName(identifierInfo.name, file, identifierInfo.dotPart);
                if (statements.length === 0) {
                    //was not a namespaced function, it could be any method on any class now
                    statements = file.program.getStatementsByName(identifierInfo.name, file);
                }
                for (let statement of statements) {
                    //TODO better handling of collisions - if it's a namespace, then don't show any other overrides
                    //if we're on m - then limit scope to the current class, if present
                    let sigHelp = statement.file.getSignatureHelpForStatement(statement.item);
                    if (sigHelp && !results.has[sigHelp.key]) {
                        sigHelp.index = identifierInfo.commaCount;
                        results.set(sigHelp.key, sigHelp);
                    }
                }
            }


        } else if (identifierInfo.statementType === '@.') {
            for (const scope of this.getScopes().filter((s) => isXmlScope(s))) {
                let fileLinks = this.getStatementsForXmlFile(scope as XmlScope, identifierInfo.name);
                for (let fileLink of fileLinks) {

                    let sigHelp = fileLink.file.getSignatureHelpForStatement(fileLink.item);
                    if (sigHelp && !results.has[sigHelp.key]) {
                        sigHelp.index = identifierInfo.commaCount;
                        results.set(sigHelp.key, sigHelp);
                    }
                }
            }
        } else if (identifierInfo.statementType === 'new') {
            let classItem = file.getClassFileLink(identifierInfo.dotPart ? `${identifierInfo.dotPart}.${identifierInfo.name}` : identifierInfo.name);
            let sigHelp = classItem?.file?.getClassSignatureHelp(classItem?.item);
            if (sigHelp && !results.has(sigHelp.key)) {
                sigHelp.index = identifierInfo.commaCount;
                results.set(sigHelp.key, sigHelp);
            }
        }

        return [...results.values()];
    }

    private getPartialStatementInfo(file: BrsFile, position: Position): PartialStatementInfo {
        let lines = util.splitIntoLines(file.fileContents);
        let line = lines[position.line];
        let index = position.character;
        let itemCounts = this.getPartialItemCounts(line, index);
        if (!itemCounts.isArgStartFound && line.charAt(index) === ')') {
            //try previous char, in case we were on a close bracket..
            index--;
            itemCounts = this.getPartialItemCounts(line, index);
        }
        let argStartIndex = itemCounts.argStartIndex;
        index = itemCounts.argStartIndex - 1;
        let statementType = '';
        let name;
        let dotPart;

        if (!itemCounts.isArgStartFound) {
            //try to get sig help based on the name
            index = position.character;
            let currentToken = file.getTokenAt(position);
            if (currentToken && currentToken.kind !== TokenKind.Comment) {
                name = file.getPartialVariableName(currentToken, [TokenKind.New]);
                if (!name) {
                    //try the previous token, incase we're on a bracket
                    currentToken = file.getPreviousToken(currentToken);
                    name = file.getPartialVariableName(currentToken, [TokenKind.New]);
                }
                if (name?.indexOf('.')) {
                    let parts = name.split('.');
                    name = parts[parts.length - 1];
                }

                index = currentToken.range.start.character;
                argStartIndex = index;
            } else {
                // invalid location
                index = 0;
                itemCounts.comma = 0;
            }
        }
        //this loop is quirky. walk to -1 (which will result in the last char being '' thus satisfying the situation where there is no leading whitespace).
        while (index >= -1) {
            if (!(/[a-z0-9_\.\@]/i).test(line.charAt(index))) {
                if (!name) {
                    name = line.substring(index + 1, argStartIndex);
                } else {
                    dotPart = line.substring(index + 1, argStartIndex);
                    if (dotPart.endsWith('.')) {
                        dotPart = dotPart.substr(0, dotPart.length - 1);
                    }
                }
                break;
            }
            if (line.substr(index - 2, 2) === '@.') {
                statementType = '@.';
                name = name || line.substring(index, argStartIndex);
                break;
            } else if (line.charAt(index - 1) === '.' && statementType === '') {
                statementType = '.';
                name = name || line.substring(index, argStartIndex);
                argStartIndex = index;
            }
            index--;
        }

        if (line.substring(0, index).trim().endsWith('new')) {
            statementType = 'new';
        }

        return {
            commaCount: itemCounts.comma,
            statementType: statementType,
            name: name,
            dotPart: dotPart
        };
    }

    private getPartialItemCounts(line: string, index: number) {
        let isArgStartFound = false;
        let itemCounts = {
            normal: 0,
            square: 0,
            curly: 0,
            comma: 0,
            endIndex: 0,
            argStartIndex: index,
            isArgStartFound: false
        };
        while (index >= 0) {
            const currentChar = line.charAt(index);

            if (currentChar === '\'') { //found comment, invalid index
                itemCounts.isArgStartFound = false;
                break;
            }

            if (isArgStartFound) {
                if (currentChar !== ' ') {
                    break;
                }
            } else {
                if (currentChar === ')') {
                    itemCounts.normal++;
                }

                if (currentChar === ']') {
                    itemCounts.square++;
                }

                if (currentChar === '}') {
                    itemCounts.curly++;
                }

                if (currentChar === ',' && itemCounts.normal <= 0 && itemCounts.curly <= 0 && itemCounts.square <= 0) {
                    itemCounts.comma++;
                }

                if (currentChar === '(') {
                    if (itemCounts.normal === 0) {
                        itemCounts.isArgStartFound = true;
                        itemCounts.argStartIndex = index;
                    } else {
                        itemCounts.normal--;
                    }
                }

                if (currentChar === '[') {
                    itemCounts.square--;
                }

                if (currentChar === '{') {
                    itemCounts.curly--;
                }
            }
            index--;
        }
        return itemCounts;

    }

    /**
     * @param srcPath The absolute path to the source file on disk
     */
    public getReferences(srcPath: string, position: Position) {
        //find the file
        let file = this.getFile(srcPath);
        if (!file) {
            return null;
        }

        return file.getReferences(position);
    }

    /**
     * Get a list of all script imports, relative to the specified pkgPath
     * @param sourcePkgPath - the pkgPath of the source that wants to resolve script imports.
     */

    public getScriptImportCompletions(sourcePkgPath: string, scriptImport: FileReference) {
        let lowerSourcePkgPath = sourcePkgPath.toLowerCase();

        let result = [] as CompletionItem[];
        /**
         * hashtable to prevent duplicate results
         */
        let resultPkgPaths = {} as Record<string, boolean>;

        //restrict to only .brs files
        for (const key in this.files) {
            const file = this.files[key];
            if (
                //is a BrightScript or BrighterScript file
                (file.extension === '.bs' || file.extension === '.brs') &&
                //this file is not the current file
                lowerSourcePkgPath !== file.pkgPath.toLowerCase()
            ) {
                //add the relative path
                let relativePath = util.getRelativePath(sourcePkgPath, file.pkgPath).replace(/\\/g, '/');
                const lowerPkgPath = file.pkgPath.toLowerCase();
                if (!resultPkgPaths[lowerPkgPath]) {
                    resultPkgPaths[lowerPkgPath] = true;

                    result.push({
                        label: relativePath,
                        detail: file.srcPath,
                        kind: CompletionItemKind.File,
                        textEdit: {
                            newText: relativePath,
                            range: scriptImport.filePathRange
                        }
                    });

                    //add the absolute path
                    result.push({
                        label: file.pkgPath,
                        detail: file.srcPath,
                        kind: CompletionItemKind.File,
                        textEdit: {
                            newText: file.pkgPath,
                            range: scriptImport.filePathRange
                        }
                    });
                }
            }
        }
        return result;
    }

    /**
     * Transpile a single file and get the result as a string.
     * This does not write anything to the file system.
     * @param srcPath The absolute path to the source file on disk
     */
    public getTranspiledFileContents(srcPath: string) {
        let file = this.getFile(srcPath);
        let result = file.transpile();
        return {
            ...result,
            srcPath: file.srcPath,
            pkgPath: file.pkgPath
        };
    }

    public async transpile(fileEntries: FileObj[], stagingFolderPath: string) {
        // map fileEntries using their path as key to avoid excessive "find()" operations
        const mappedFileEntries = fileEntries.reduce<Record<string, FileObj>>((collection, entry) => {
            collection[s`${entry.src}`] = entry;
            return collection;
        }, {});

        const entries = [] as TranspileObj[];
        for (const key in this.files) {
            const file = this.files[key];
            let filePathObj = mappedFileEntries[s`${file.srcPath}`];
            if (!filePathObj) {
                //this file has been added in-memory, from a plugin, for example
                filePathObj = {
                    //add an interpolated src path (since it doesn't actually exist in memory)
                    src: `bsc:/${util.removePkgProtocol(file.pkgPath)}`,
                    dest: file.pkgPath
                };
            }

            //prep the output path
            let outputPath = filePathObj.dest
                //replace any leading pkg:/
                .replace(/^pkg:\//, '')
                //change any .bs file extension to .brs
                .replace(/\.bs$/gi, '.brs');

            //prepend the staging folder path
            outputPath = s`${stagingFolderPath}/${outputPath}`;
            entries.push({
                file: file,
                outputPath: outputPath
            });
        }

        this.plugins.emit('beforeProgramTranspile', {
            program: this,
            entries: entries
        });

        const promises = entries.map(async (entry) => {
            //skip transpiling typedef files
            if (isBrsFile(entry.file) && entry.file.isTypedef) {
                return;
            }
            this.plugins.emit('beforeFileTranspile', {
                program: this,
                file: entry.file,
                outputPath: entry.outputPath
            });
            const { file, outputPath } = entry;
            const result = file.transpile();

            //make sure the full dir path exists
            await fsExtra.ensureDir(path.dirname(outputPath));

            if (await fsExtra.pathExists(outputPath)) {
                throw new Error(`Error while transpiling "${file.srcPath}". A file already exists at "${outputPath}" and will not be overwritten.`);
            }
            const writeMapPromise = result.map ? fsExtra.writeFile(`${outputPath}.map`, result.map.toString()) : null;
            await Promise.all([
                fsExtra.writeFile(outputPath, result.code),
                writeMapPromise
            ]);

            if (isBrsFile(file) && this.options.emitDefinitions) {
                const typedef = file.getTypedef();
                const typedefPath = outputPath.replace(/\.brs$/i, '.d.bs');
                await fsExtra.writeFile(typedefPath, typedef);
            }

            this.plugins.emit('afterFileTranspile', {
                program: this,
                file: entry.file,
                outputPath: entry.outputPath
            });
        });

        //if there's no bslib file already loaded into the program, copy it to the staging directory
        if (!this.getFile(bslibAliasedRokuModulesPkgPath) && !this.getFile(`pkg:/source/bslib.brs`)) {
            promises.push(util.copyBslibToStaging(stagingFolderPath));
        }
        await Promise.all(promises);

        this.plugins.emit('afterProgramTranspile', {
            program: this,
            entries: entries
        });
    }

    /**
     * Find a list of files in the program that have a function with the given name (case INsensitive)
     */
    public findFilesForFunction(functionName: string) {
        const files = [] as BscFile[];
        const lowerFunctionName = functionName.toLowerCase();
        //find every file with this function defined
        for (const file of Object.values(this.files)) {
            if (isBrsFile(file)) {
                //TODO handle namespace-relative function calls
                //if the file has a function with this name
                if (file.parser.references.functionStatementLookup.get(lowerFunctionName) !== undefined) {
                    files.push(file);
                }
            }
        }
        return files;
    }

    /**
     * Find a list of files in the program that have a function with the given name (case INsensitive)
     */
    public findFilesForClass(className: string) {
        const files = [] as BscFile[];
        const lowerClassName = className.toLowerCase();
        //find every file with this class defined
        for (const file of Object.values(this.files)) {
            if (isBrsFile(file)) {
                //TODO handle namespace-relative classes
                //if the file has a function with this name
                if (file.parser.references.classStatementLookup.get(lowerClassName) !== undefined) {
                    files.push(file);
                }
            }
        }
        return files;
    }

    /**
     * Get a map of the manifest information
     */
    public getManifest() {
        if (!this._manifest) {
            //load the manifest file.
            //TODO update this to get the manifest from the files array or require it in the options...we shouldn't assume the location of the manifest
            let manifestPath = path.join(this.options.rootDir, 'manifest');

            let contents: string;
            try {
                //we only load this manifest once, so do it sync to improve speed downstream
                contents = fsExtra.readFileSync(manifestPath, 'utf-8');
                this._manifest = parseManifest(contents);
            } catch (err) {
                this._manifest = new Map();
            }
        }
        return this._manifest;
    }
    private _manifest: Map<string, ManifestValue>;

    public dispose() {
        for (const key in this.files) {
            const file = this.files[key];
            file.dispose?.();
        }
        for (let name in this.scopes) {
            this.scopes[name]?.dispose();
        }
        this.globalScope.dispose();
        this.dependencyGraph.dispose();
    }
}<|MERGE_RESOLUTION|>--- conflicted
+++ resolved
@@ -8,11 +8,7 @@
 import { DiagnosticMessages } from './DiagnosticMessages';
 import { BrsFile } from './files/BrsFile';
 import { XmlFile } from './files/XmlFile';
-<<<<<<< HEAD
-import type { BsDiagnostic, FileReference, FileObj, BscFile } from './interfaces';
-=======
-import type { BsDiagnostic, File, FileReference, FileObj, BscFile, BeforeFileParseEvent } from './interfaces';
->>>>>>> 0d18e1a2
+import type { BsDiagnostic, FileReference, FileObj, BscFile, BeforeFileParseEvent } from './interfaces';
 import { standardizePath as s, util } from './util';
 import { XmlScope } from './XmlScope';
 import { DiagnosticFilterer } from './DiagnosticFilterer';
@@ -34,7 +30,6 @@
 const bslibNonAliasedRokuModulesPkgPath = `pkg:/source/roku_modules/rokucommunity_bslib/bslib.brs`;
 const bslibAliasedRokuModulesPkgPath = `pkg:/source/roku_modules/bslib/bslib.brs`;
 
-<<<<<<< HEAD
 export interface SourceObj {
     srcPath: string;
     source: string;
@@ -46,8 +41,6 @@
     outputPath: string;
 }
 
-=======
->>>>>>> 0d18e1a2
 export interface SignatureInfoObj {
     index: number;
     key: string;
@@ -412,13 +405,8 @@
             srcPath = s`${fileParam.src}`;
             pkgPath = util.sanitizePkgPath(fileParam.dest);
         }
-<<<<<<< HEAD
-
         const lowerPkgPath = pkgPath.toLowerCase();
-        let file = this.logger.time(LogLevel.debug, ['Program.addOrReplaceFile()', chalk.green(srcPath)], () => {
-=======
         return this.logger.time(LogLevel.debug, ['Program.addOrReplaceFile()', chalk.green(srcPath)], () => {
->>>>>>> 0d18e1a2
 
             assert.ok(srcPath, 'srcPath is required');
             assert.ok(pkgPath, 'pkgPath is required');
@@ -445,21 +433,10 @@
                     this.dependencyGraph.addDependency('scope:source', brsFile.dependencyGraphKey);
                 }
 
+                //add the file to the program
                 this.setFile(brsFile);
 
-<<<<<<< HEAD
-                let sourceObj: SourceObj = {
-                    srcPath: srcPath,
-                    source: fileContents
-                };
-                this.plugins.emit('beforeFileParse', sourceObj);
-=======
-                //add the file to the program
-                this.files[srcPath] = brsFile;
-                this.pkgMap[brsFile.pkgPath.toLowerCase()] = brsFile;
-
                 this.plugins.emit('beforeFileParse', beforeFileParseEvent);
->>>>>>> 0d18e1a2
 
                 this.logger.time(LogLevel.debug, ['parse', chalk.green(srcPath)], () => {
                     brsFile.parse(beforeFileParseEvent.source);
@@ -479,22 +456,12 @@
                 lowerPkgPath.startsWith('pkg:/components/')
             ) {
                 let xmlFile = new XmlFile(srcPath, pkgPath, this);
-<<<<<<< HEAD
 
                 this.setFile(xmlFile);
 
-                let sourceObj: SourceObj = {
-                    srcPath: srcPath,
-                    source: fileContents
-                };
-                this.plugins.emit('beforeFileParse', sourceObj);
-=======
                 //add the file to the program
-                this.files[srcPath] = xmlFile;
-                this.pkgMap[xmlFile.pkgPath.toLowerCase()] = xmlFile;
                 this.plugins.emit('beforeFileParse', beforeFileParseEvent);
 
->>>>>>> 0d18e1a2
                 this.logger.time(LogLevel.debug, ['parse', chalk.green(srcPath)], () => {
                     xmlFile.parse(beforeFileParseEvent.source);
                 });
@@ -631,16 +598,10 @@
                 program: this
             });
 
-<<<<<<< HEAD
-            //find any files NOT loaded into a scope
-            for (let key in this.files) {
-                const file = this.files[key];
-=======
             //validate every file
             for (const file of Object.values(this.files)) {
 
                 //find any files NOT loaded into a scope
->>>>>>> 0d18e1a2
                 if (!this.fileIsIncludedInAnyScope(file)) {
                     this.logger.debug('Program.validate(): fileNotReferenced by any scope', () => chalk.green(file?.pkgPath));
                     //the file is not loaded in any scope
