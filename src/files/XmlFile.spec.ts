--- conflicted
+++ resolved
@@ -902,13 +902,8 @@
     it('plugin diagnostics work for xml files', () => {
         program.plugins.add({
             name: 'Xml diagnostic test',
-<<<<<<< HEAD
-            afterFileParse: (file) => {
+            afterFileParse: ({ file }) => {
                 if (file.srcPath.endsWith('.xml')) {
-=======
-            afterFileParse: ({ file }) => {
-                if (file.pathAbsolute.endsWith('.xml')) {
->>>>>>> 0d18e1a2
                     file.addDiagnostics([{
                         file: file,
                         message: 'Test diagnostic',
