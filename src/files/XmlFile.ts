--- conflicted
+++ resolved
@@ -12,17 +12,10 @@
 import { Cache } from '../Cache';
 import type { DependencyGraph } from '../DependencyGraph';
 import type { SGAst, SGToken } from '../parser/SGTypes';
-<<<<<<< HEAD
 import { CommentFlagProcessor } from '../CommentFlagProcessor';
 import type { IToken, TokenType } from 'chevrotain';
 import { TranspileState } from '../parser/TranspileState';
 import { createSGScript } from '../astUtils/creators';
-=======
-import { SGScript } from '../parser/SGTypes';
-import { CommentFlagProcessor } from '../CommentFlagProcessor';
-import type { IToken, TokenType } from 'chevrotain';
-import { TranspileState } from '../parser/TranspileState';
->>>>>>> 9cd921a0
 
 export class XmlFile {
     constructor(
@@ -260,11 +253,7 @@
         }
 
         //needsTranspiled should be true if an import is brighterscript
-<<<<<<< HEAD
-        this.needsTranspiled = component.getScripts().some(
-=======
-        this.needsTranspiled = this.needsTranspiled || component.scripts.some(
->>>>>>> 9cd921a0
+        this.needsTranspiled = this.needsTranspiled || component.getScripts().some(
             script => script.type?.indexOf('brighterscript') > 0 || script.uri?.endsWith('.bs')
         );
 
@@ -519,17 +508,9 @@
 
         if (this.needsTranspiled || extraImportScripts.length > 0) {
             //temporarily add the missing imports as script tags
-<<<<<<< HEAD
             for (const script of extraImportScripts) {
                 this.ast.component.addChild(script);
             }
-=======
-            const originalScripts = this.ast.component?.scripts ?? [];
-            this.ast.component.scripts = [
-                ...originalScripts,
-                ...extraImportScripts
-            ];
->>>>>>> 9cd921a0
 
             transpileResult = new SourceNode(null, null, state.srcPath, this.parser.ast.transpile(state));
 
