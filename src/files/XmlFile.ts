--- conflicted
+++ resolved
@@ -14,11 +14,8 @@
 import { CommentFlagProcessor } from '../CommentFlagProcessor';
 import type { IToken, TokenType } from 'chevrotain';
 import { TranspileState } from '../parser/TranspileState';
-<<<<<<< HEAD
+import type { FunctionExpression } from '../parser/Expression';
 import { createSGScript } from '../astUtils/creators';
-=======
-import type { FunctionExpression } from '../parser/Expression';
->>>>>>> 24e8ac98
 
 export class XmlFile {
     constructor(
