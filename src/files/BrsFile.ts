import type { CodeWithSourceMap } from 'source-map';
import { SourceNode } from 'source-map';
import type { CompletionItem, Hover, Position } from 'vscode-languageserver';
import { CompletionItemKind, SymbolKind, Location, SignatureInformation, ParameterInformation, DocumentSymbol, SymbolInformation, TextEdit } from 'vscode-languageserver';
import chalk from 'chalk';
import * as path from 'path';
import type { Scope } from '../Scope';
<<<<<<< HEAD
import { diagnosticCodes, DiagnosticMessages } from '../DiagnosticMessages';
=======
import { DiagnosticCodeMap, diagnosticCodes, DiagnosticMessages } from '../DiagnosticMessages';
import { FunctionScope } from '../FunctionScope';
>>>>>>> c9ec036b
import type { Callable, CallableArg, CallableParam, CommentFlag, FunctionCall, BsDiagnostic, FileReference } from '../interfaces';
import type { Token } from '../lexer';
import { Lexer, TokenKind, AllowedLocalIdentifiers, Keywords } from '../lexer';
import { Parser, ParseMode } from '../parser';
import type { FunctionExpression, VariableExpression, Expression } from '../parser/Expression';
import type { ClassStatement, FunctionStatement, NamespaceStatement, ClassMethodStatement, LibraryStatement, ImportStatement, Statement, ClassFieldStatement } from '../parser/Statement';
import type { FileLink, Program, SignatureInfoObj } from '../Program';
import { DynamicType } from '../types/DynamicType';
import { FunctionType } from '../types/FunctionType';
import { VoidType } from '../types/VoidType';
import { standardizePath as s, util } from '../util';
import { BrsTranspileState } from '../parser/BrsTranspileState';
import { Preprocessor } from '../preprocessor/Preprocessor';
import { LogLevel } from '../Logger';
import { serializeError } from 'serialize-error';
import { isClassMethodStatement, isClassStatement, isCommentStatement, isDottedGetExpression, isFunctionStatement, isFunctionType, isLibraryStatement, isLiteralExpression, isNamespaceStatement, isStringType, isVariableExpression, isXmlFile, isImportStatement, isClassFieldStatement } from '../astUtils/reflection';
import { createVisitor, WalkMode } from '../astUtils/visitors';
import type { DependencyGraph } from '../DependencyGraph';
import { CommentFlagProcessor } from '../CommentFlagProcessor';

/**
 * Holds all details about this file within the scope of the whole program
 */
export class BrsFile {
    constructor(
        public pathAbsolute: string,
        /**
         * The full pkg path to this file
         */
        public pkgPath: string,
        public program: Program
    ) {
        this.pathAbsolute = s`${this.pathAbsolute}`;
        this.pkgPath = s`${this.pkgPath}`;
        this.dependencyGraphKey = this.pkgPath.toLowerCase();

        this.extension = util.getExtension(this.pathAbsolute);

        //all BrighterScript files need to be transpiled
        if (this.extension?.endsWith('.bs')) {
            this.needsTranspiled = true;
            this.parseMode = ParseMode.BrighterScript;
        }
        this.isTypedef = this.extension === '.d.bs';
        if (!this.isTypedef) {
            this.typedefKey = util.getTypedefPath(this.pathAbsolute);
        }

        //global file doesn't have a program, so only resolve typedef info if we have a program
        if (this.program) {
            this.resolveTypedef();
        }
    }

    /**
     * The parseMode used for the parser for this file
     */
    public parseMode = ParseMode.BrightScript;

    /**
     * The key used to identify this file in the dependency graph
     */
    public dependencyGraphKey: string;
    /**
     * The all-lowercase extension for this file (including the leading dot)
     */
    public extension: string;

    private diagnostics = [] as BsDiagnostic[];

    public getDiagnostics() {
        return [...this.diagnostics];
    }

    public addDiagnostics(diagnostics: BsDiagnostic[]) {
        this.diagnostics.push(...diagnostics);
    }

    public commentFlags = [] as CommentFlag[];

    public callables = [] as Callable[];

    public functionCalls = [] as FunctionCall[];

    /**
     * files referenced by import statements
     */
    public ownScriptImports = [] as FileReference[];

    /**
     * Does this file need to be transpiled?
     */
    public needsTranspiled = false;

    /**
     * The AST for this file
     */
    public get ast() {
        return this.parser.ast;
    }

    private documentSymbols: DocumentSymbol[];

    private workspaceSymbols: SymbolInformation[];

    /**
     * Get the token at the specified position
     * @param position
     */
    public getTokenAt(position: Position) {
        for (let token of this.parser.tokens) {
            if (util.rangeContains(token.range, position)) {
                return token;
            }
        }
    }

    public get parser() {
        if (!this._parser) {
            //remove the typedef file (if it exists)
            this.hasTypedef = false;
            this.typedefFile = undefined;

            //parse the file (it should parse fully since there's no linked typedef
            this.parse(this.fileContents);

            //re-link the typedef (if it exists...which it should)
            this.resolveTypedef();
        }
        return this._parser;
    }
    private _parser: Parser;

    public fileContents: string;

    /**
     * If this is a typedef file
     */
    public isTypedef: boolean;

    /**
     * The key to find the typedef file in the program's files map.
     * A falsey value means this file is ineligable for a typedef
     */
    public typedefKey?: string;

    /**
     * If the file was given type definitions during parse
     */
    public hasTypedef;

    /**
     * A reference to the typedef file (if one exists)
     */
    public typedefFile?: BrsFile;

    /**
     * An unsubscribe function for the dependencyGraph subscription
     */
    private unsubscribeFromDependencyGraph: () => void;

    /**
     * Find and set the typedef variables (if a matching typedef file exists)
     */
    private resolveTypedef() {
        this.typedefFile = this.program.getFileByPathAbsolute<BrsFile>(this.typedefKey);
        this.hasTypedef = !!this.typedefFile;
    }

    /**
     * Attach the file to the dependency graph so it can monitor changes.
     * Also notify the dependency graph of our current dependencies so other dependents can be notified.
     */
    public attachDependencyGraph(dependencyGraph: DependencyGraph) {
        if (this.unsubscribeFromDependencyGraph) {
            this.unsubscribeFromDependencyGraph();
        }

        //event that fires anytime a dependency changes
        this.unsubscribeFromDependencyGraph = this.program.dependencyGraph.onchange(this.dependencyGraphKey, () => {
            this.resolveTypedef();
        });

        const dependencies = this.ownScriptImports.filter(x => !!x.pkgPath).map(x => x.pkgPath.toLowerCase());

        //if this is a .brs file, watch for typedef changes
        if (this.extension === '.brs') {
            dependencies.push(
                util.getTypedefPath(this.pkgPath)
            );
        }
        dependencyGraph.addOrReplace(this.dependencyGraphKey, dependencies);
    }

    /**
     * Calculate the AST for this file
     * @param fileContents
     */
    public parse(fileContents: string) {
        try {
            this.fileContents = fileContents;
            this.diagnostics = [];

            //if we have a typedef file, skip parsing this file
            if (this.hasTypedef) {
                return;
            }

            //tokenize the input file
            let lexer = this.program.logger.time(LogLevel.debug, ['lexer.lex', chalk.green(this.pathAbsolute)], () => {
                return Lexer.scan(fileContents, {
                    includeWhitespace: false
                });
            });

            this.getCommentFlags(lexer.tokens);

            let preprocessor = new Preprocessor();

            //remove all code inside false-resolved conditional compilation statements.
            //TODO preprocessor should go away in favor of the AST handling this internally (because it affects transpile)
            //currently the preprocessor throws exceptions on syntax errors...so we need to catch it
            try {
                this.program.logger.time(LogLevel.debug, ['preprocessor.process', chalk.green(this.pathAbsolute)], () => {
                    preprocessor.process(lexer.tokens, this.program.getManifest());
                });
            } catch (error) {
                //if the thrown error is DIFFERENT than any errors from the preprocessor, add that error to the list as well
                if (this.diagnostics.find((x) => x === error) === undefined) {
                    this.diagnostics.push(error);
                }
            }

            //if the preprocessor generated tokens, use them.
            let tokens = preprocessor.processedTokens.length > 0 ? preprocessor.processedTokens : lexer.tokens;

            this.program.logger.time(LogLevel.debug, ['parser.parse', chalk.green(this.pathAbsolute)], () => {
                this._parser = Parser.parse(tokens, {
                    mode: this.parseMode,
                    logger: this.program.logger
                });
            });

            //absorb all lexing/preprocessing/parsing diagnostics
            this.diagnostics.push(
                ...lexer.diagnostics as BsDiagnostic[],
                ...preprocessor.diagnostics as BsDiagnostic[],
                ...this._parser.diagnostics as BsDiagnostic[]
            );

            //notify AST ready
            this.program.plugins.emit('afterFileParse', this);

            //extract all callables from this file
            this.findCallables();

            //find all places where a sub/function is being called
            this.findFunctionCalls();

            this.findAndValidateImportAndImportStatements();

            //attach this file to every diagnostic
            for (let diagnostic of this.diagnostics) {
                diagnostic.file = this;
            }
        } catch (e) {
            this._parser = new Parser();
            this.diagnostics.push({
                file: this,
                range: util.createRange(0, 0, 0, Number.MAX_VALUE),
                ...DiagnosticMessages.genericParserMessage('Critical error parsing file: ' + JSON.stringify(serializeError(e)))
            });
        }
    }

    public findAndValidateImportAndImportStatements() {
        let topOfFileIncludeStatements = [] as Array<LibraryStatement | ImportStatement>;

        for (let stmt of this.ast.statements) {
            //skip comments
            if (isCommentStatement(stmt)) {
                continue;
            }
            //if we found a non-library statement, this statement is not at the top of the file
            if (isLibraryStatement(stmt) || isImportStatement(stmt)) {
                topOfFileIncludeStatements.push(stmt);
            } else {
                //break out of the loop, we found all of our library statements
                break;
            }
        }

        let statements = [
            ...this._parser.references.libraryStatements,
            ...this._parser.references.importStatements
        ];
        for (let result of statements) {
            //register import statements
            if (isImportStatement(result) && result.filePathToken) {
                this.ownScriptImports.push({
                    filePathRange: result.filePathToken.range,
                    pkgPath: util.getPkgPathFromTarget(this.pkgPath, result.filePath),
                    sourceFile: this,
                    text: result.filePathToken?.text
                });
            }

            //if this statement is not one of the top-of-file statements,
            //then add a diagnostic explaining that it is invalid
            if (!topOfFileIncludeStatements.includes(result)) {
                if (isLibraryStatement(result)) {
                    this.diagnostics.push({
                        ...DiagnosticMessages.libraryStatementMustBeDeclaredAtTopOfFile(),
                        range: result.range,
                        file: this
                    });
                } else if (isImportStatement(result)) {
                    this.diagnostics.push({
                        ...DiagnosticMessages.importStatementMustBeDeclaredAtTopOfFile(),
                        range: result.range,
                        file: this
                    });
                }
            }
        }
    }

    /**
     * Find a class. This scans all scopes for this file, and returns the first matching class that is found.
     * Returns undefined if not found.
     * @param className - The class name, including the namespace of the class if possible
     * @param containingNamespace - The namespace used to resolve relative class names. (i.e. the namespace around the current statement trying to find a class)
     * @returns the first class in the first scope found, or undefined if not found
     */
    public getClassFileLink(className: string, containingNamespace?: string): FileLink<ClassStatement> {
        const lowerClassName = className.toLowerCase();
        const lowerContainingNamespace = containingNamespace?.toLowerCase();

        const scopes = this.program.getScopesForFile(this);
        //find the first class in the first scope that has it
        for (let scope of scopes) {
            const cls = scope.getClassFileLink(lowerClassName, lowerContainingNamespace);
            if (cls) {
                return cls;
            }
        }
    }

    public findPropertyNameCompletions(): CompletionItem[] {
        //Build completion items from all the "properties" found in the file
        const { propertyHints } = this.parser.references;
        const results = [] as CompletionItem[];
        for (const key of Object.keys(propertyHints)) {
            results.push({
                label: propertyHints[key],
                kind: CompletionItemKind.Text
            });
        }
        return results;
    }

    private _propertyNameCompletions: CompletionItem[];

    public get propertyNameCompletions(): CompletionItem[] {
        if (!this._propertyNameCompletions) {
            this._propertyNameCompletions = this.findPropertyNameCompletions();
        }
        return this._propertyNameCompletions;
    }

    /**
     * Find all comment flags in the source code. These enable or disable diagnostic messages.
     * @param lines - the lines of the program
     */
    public getCommentFlags(tokens: Token[]) {
        const processor = new CommentFlagProcessor(this, ['rem', `'`], diagnosticCodes, [DiagnosticCodeMap.unknownDiagnosticCode]);

        this.commentFlags = [];
        for (let token of tokens) {
            if (token.kind === TokenKind.Comment) {
                processor.tryAdd(token.text, token.range);
            }
        }
        this.commentFlags.push(...processor.commentFlags);
        this.diagnostics.push(...processor.diagnostics);
    }

    private findCallables() {
        for (let statement of this.parser.references.functionStatements ?? []) {

            let functionType = new FunctionType(statement.func.returnType);
            functionType.setName(statement.name.text);
            functionType.isSub = statement.func.functionType.text.toLowerCase() === 'sub';
            if (functionType.isSub) {
                functionType.returnType = new VoidType();
            }

            //extract the parameters
            let params = [] as CallableParam[];
            for (let param of statement.func.parameters) {
                let callableParam = {
                    name: param.name.text,
                    type: param.type,
                    isOptional: !!param.defaultValue,
                    isRestArgument: false
                };
                params.push(callableParam);
                let isRequired = !param.defaultValue;
                functionType.addParameter(callableParam.name, callableParam.type, isRequired);
            }

            this.callables.push({
                isSub: statement.func.functionType.text.toLowerCase() === 'sub',
                name: statement.name.text,
                nameRange: statement.name.range,
                file: this,
                params: params,
                range: statement.func.range,
                type: functionType,
                getName: statement.getName.bind(statement),
                hasNamespace: !!statement.namespaceName,
                functionStatement: statement
            });
        }
    }

    private findFunctionCalls() {
        this.functionCalls = [];
        //for every function in the file
        for (let func of this._parser.references.functionExpressions) {
            //for all function calls in this function
            for (let expression of func.callExpressions) {
                if (
                    //filter out dotted function invocations (i.e. object.doSomething()) (not currently supported. TODO support it)
                    (expression.callee as any).obj ||
                    //filter out method calls on method calls for now (i.e. getSomething().getSomethingElse())
                    (expression.callee as any).callee ||
                    //filter out callees without a name (immediately-invoked function expressions)
                    !(expression.callee as any).name
                ) {
                    continue;
                }
                let functionName = (expression.callee as any).name.text;

                //callee is the name of the function being called
                let callee = expression.callee as VariableExpression;

                let columnIndexBegin = callee.range.start.character;
                let columnIndexEnd = callee.range.end.character;

                let args = [] as CallableArg[];
                //TODO convert if stmts to use instanceof instead
                for (let arg of expression.args as any) {

                    //is a literal parameter value
                    if (isLiteralExpression(arg)) {
                        args.push({
                            range: arg.range,
                            type: arg.type,
                            text: arg.token.text
                        });

                        //is variable being passed into argument
                    } else if (arg.name) {
                        args.push({
                            range: arg.range,
                            //TODO - look up the data type of the actual variable
                            type: new DynamicType(),
                            text: arg.name.text
                        });

                    } else if (arg.value) {
                        let text = '';
                        /* istanbul ignore next: TODO figure out why value is undefined sometimes */
                        if (arg.value.value) {
                            text = arg.value.value.toString();
                        }
                        let callableArg = {
                            range: arg.range,
                            //TODO not sure what to do here
                            type: new DynamicType(), // util.valueKindToBrsType(arg.value.kind),
                            text: text
                        };
                        //wrap the value in quotes because that's how it appears in the code
                        if (isStringType(callableArg.type)) {
                            callableArg.text = '"' + callableArg.text + '"';
                        }
                        args.push(callableArg);

                    } else {
                        args.push({
                            range: arg.range,
                            type: new DynamicType(),
                            //TODO get text from other types of args
                            text: ''
                        });
                    }
                }
                let functionCall: FunctionCall = {
                    range: util.createRangeFromPositions(expression.range.start, expression.closingParen.range.end),
                    functionExpression: this.getFunctionExpressionAtPosition(callee.range.start),
                    file: this,
                    name: functionName,
                    nameRange: util.createRange(callee.range.start.line, columnIndexBegin, callee.range.start.line, columnIndexEnd),
                    //TODO keep track of parameters
                    args: args
                };
                this.functionCalls.push(functionCall);
            }
        }
    }

    /**
     * Find the function expression at the given position.
     */
    public getFunctionExpressionAtPosition(position: Position, functionExpressions?: FunctionExpression[]): FunctionExpression {
        if (!functionExpressions) {
            functionExpressions = this.parser.references.functionExpressions;
        }
        for (let functionExpression of functionExpressions) {
            if (util.rangeContains(functionExpression.range, position)) {
                //see if any of that scope's children match the position also, and give them priority
                let childFunc = this.getFunctionExpressionAtPosition(position, functionExpression.childFunctionExpressions);
                if (childFunc) {
                    return childFunc;
                } else {
                    return functionExpression;
                }
            }
        }
    }

    /**
     * Get completions available at the given cursor. This aggregates all values from this file and the current scope.
     */
    public getCompletions(position: Position, scope?: Scope): CompletionItem[] {
        let result = [] as CompletionItem[];

        //a map of lower-case names of all added options
        let names = {} as Record<string, boolean>;

        //handle script import completions
        let scriptImport = util.getScriptImportAtPosition(this.ownScriptImports, position);
        if (scriptImport) {
            return this.program.getScriptImportCompletions(this.pkgPath, scriptImport);
        }

        //if cursor is within a comment, disable completions
        let currentToken = this.getTokenAt(position);
        const tokenKind = currentToken?.kind;
        if (tokenKind === TokenKind.Comment) {
            return [];
        } else if (tokenKind === TokenKind.StringLiteral || tokenKind === TokenKind.TemplateStringQuasi) {
            const match = /^("?)(pkg|libpkg):/.exec(currentToken.text);
            if (match) {
                const [, openingQuote, fileProtocol] = match;
                //include every absolute file path from this scope
                for (const file of scope.getAllFiles()) {
                    const pkgPath = `${fileProtocol}:/${file.pkgPath.replace(/\\/g, '/')}`;
                    result.push({
                        label: pkgPath,
                        textEdit: TextEdit.replace(
                            util.createRange(
                                currentToken.range.start.line,
                                //+1 to step past the opening quote
                                currentToken.range.start.character + (openingQuote ? 1 : 0),
                                currentToken.range.end.line,
                                //-1 to exclude the closing quotemark (or the end character if there is no closing quotemark)
                                currentToken.range.end.character + (currentToken.text.endsWith('"') ? -1 : 0)
                            ),
                            pkgPath
                        ),
                        kind: CompletionItemKind.File
                    });
                }
                return result;
            } else {
                //do nothing. we don't want to show completions inside of strings...
                return [];
            }
        }

        let namespaceCompletions = this.getNamespaceCompletions(currentToken, this.parseMode, scope);
        if (namespaceCompletions.length > 0) {
            return namespaceCompletions;
        }
        //determine if cursor is inside a function
        let functionExpression = this.getFunctionExpressionAtPosition(position);
        if (!functionExpression) {
            //we aren't in any function scope, so return the keyword completions and namespaces
            if (this.getTokenBefore(currentToken, TokenKind.New)) {
                // there's a new keyword, so only class types are viable here
                return [...this.getGlobalClassStatementCompletions(currentToken, this.parseMode)];
            } else {
                return [...KeywordCompletions, ...this.getGlobalClassStatementCompletions(currentToken, this.parseMode), ...namespaceCompletions];
            }
        }

        const classNameCompletions = this.getGlobalClassStatementCompletions(currentToken, this.parseMode);
        const newToken = this.getTokenBefore(currentToken, TokenKind.New);
        if (newToken) {
            //we are after a new keyword; so we can only be namespaces or classes at this point
            result.push(...classNameCompletions);
            result.push(...namespaceCompletions);
            return result;
        }

        if (this.tokenFollows(currentToken, TokenKind.Goto)) {
            return this.getLabelCompletion(functionExpression);
        }

        if (this.isPositionNextToTokenKind(position, TokenKind.Dot)) {
            if (namespaceCompletions.length > 0) {
                //if we matched a namespace, after a dot, it can't be anything else but something from our namespace completions
                return namespaceCompletions;
            }

            const selfClassMemberCompletions = this.getClassMemberCompletions(position, currentToken, functionExpression, scope);

            if (selfClassMemberCompletions.size > 0) {
                return [...selfClassMemberCompletions.values()].filter((i) => i.label !== 'new');
            }

            if (!this.getClassFromMReference(position, currentToken, functionExpression)) {
                //and anything from any class in scope to a non m class
                let classMemberCompletions = scope.getAllClassMemberCompletions();
                result.push(...classMemberCompletions.values());
                result.push(...scope.getPropertyNameCompletions().filter((i) => !classMemberCompletions.has(i.label)));
            } else {
                result.push(...scope.getPropertyNameCompletions());
            }
        } else {
            //include namespaces
            result.push(...namespaceCompletions);

            //include class names
            result.push(...classNameCompletions);

            //include the global callables
            result.push(...scope.getCallablesAsCompletions(this.parseMode));

            //add `m` because that's always valid within a function
            result.push({
                label: 'm',
                kind: CompletionItemKind.Variable
            });
            names.m = true;

            result.push(...KeywordCompletions);

            //include local variables
            let localVars = this.parser.references.localVars.get(functionExpression);

            for (let localVar of localVars) {
                //skip duplicate variable names
                if (names[localVar.lowerName]) {
                    continue;
                }
                names[localVar.lowerName] = true;
                result.push({
                    label: localVar.nameToken.text,
                    //TODO find type for local vars
                    kind: CompletionItemKind.Variable
                    // kind: isFunctionType(variable.type) ? CompletionItemKind.Function : CompletionItemKind.Variable
                });
            }

            if (this.parseMode === ParseMode.BrighterScript) {
                //include the first part of namespaces
                let namespaces = scope.getAllNamespaceStatements();
                for (let stmt of namespaces) {
                    let firstPart = stmt.nameExpression.getNameParts().shift();
                    //skip duplicate namespace names
                    if (names[firstPart.toLowerCase()]) {
                        continue;
                    }
                    names[firstPart.toLowerCase()] = true;
                    result.push({
                        label: firstPart,
                        kind: CompletionItemKind.Module
                    });
                }
            }
        }
        return result;
    }

    private getLabelCompletion(func: FunctionExpression) {
        return func.labelStatements.map(label => ({
            label: label.tokens.identifier.text,
            kind: CompletionItemKind.Reference
        }));
    }

    private getClassMemberCompletions(position: Position, currentToken: Token, functionExpression: FunctionExpression, scope: Scope) {

        let classStatement = this.getClassFromMReference(position, currentToken, functionExpression);
        let results = new Map<string, CompletionItem>();
        if (classStatement) {
            let classes = scope.getClassHierarchy(classStatement.item.getName(ParseMode.BrighterScript).toLowerCase());
            for (let cs of classes) {
                for (let member of [...cs?.item?.fields, ...cs?.item?.methods]) {
                    if (!results.has(member.name.text.toLowerCase())) {
                        results.set(member.name.text.toLowerCase(), {
                            label: member.name.text,
                            kind: isClassFieldStatement(member) ? CompletionItemKind.Field : CompletionItemKind.Function
                        });
                    }
                }
            }
        }
        return results;
    }

    public getClassFromMReference(position: Position, currentToken: Token, functionExpression: FunctionExpression): FileLink<ClassStatement> | undefined {
        let previousToken = this.getPreviousToken(currentToken);
        if (previousToken?.kind === TokenKind.Dot) {
            previousToken = this.getPreviousToken(previousToken);
        }
        if (previousToken?.kind === TokenKind.Identifier && previousToken?.text.toLowerCase() === 'm' && isClassMethodStatement(functionExpression.functionStatement)) {
            return { item: this.parser.references.classStatements.find((cs) => util.rangeContains(cs.range, position)), file: this };
        }
        return undefined;
    }

    private getGlobalClassStatementCompletions(currentToken: Token, parseMode: ParseMode): CompletionItem[] {
        if (parseMode === ParseMode.BrightScript) {
            return [];
        }
        let results = new Map<string, CompletionItem>();
        let completionName = this.getPartialVariableName(currentToken, [TokenKind.New])?.toLowerCase();
        if (completionName?.includes('.')) {
            return [];
        }
        let scopes = this.program.getScopesForFile(this);
        for (let scope of scopes) {
            let classMap = scope.getClassMap();
            // let viableKeys = [...classMap.keys()].filter((k) => k.startsWith(completionName));
            for (const key of [...classMap.keys()]) {
                let cs = classMap.get(key).item;
                if (!results.has(cs.name.text)) {
                    results.set(cs.name.text, {
                        label: cs.name.text,
                        kind: CompletionItemKind.Class
                    });
                }
            }
        }
        return [...results.values()];
    }

    private getNamespaceCompletions(currentToken: Token, parseMode: ParseMode, scope: Scope): CompletionItem[] {
        //BrightScript does not support namespaces, so return an empty list in that case
        if (parseMode === ParseMode.BrightScript) {
            return [];
        }

        let completionName = this.getPartialVariableName(currentToken, [TokenKind.New]);
        if (!completionName) {
            return [];
        }
        //remove any trailing identifer and then any trailing dot, to give us the
        //name of its immediate parent namespace
        let closestParentNamespaceName = completionName.replace(/\.([a-z0-9_]*)?$/gi, '');
        let newToken = this.getTokenBefore(currentToken, TokenKind.New);

        let namespaceLookup = scope.namespaceLookup;
        let result = new Map<string, CompletionItem>();
        for (let key in namespaceLookup) {
            let namespace = namespaceLookup[key.toLowerCase()];
            //completionName = "NameA."
            //completionName = "NameA.Na
            //NameA
            //NameA.NameB
            //NameA.NameB.NameC
            if (namespace.fullName.toLowerCase() === closestParentNamespaceName.toLowerCase()) {
                //add all of this namespace's immediate child namespaces, bearing in mind if we are after a new keyword
                for (let childKey in namespace.namespaces) {
                    const ns = namespace.namespaces[childKey];
                    if (!newToken || ns.statements.find((s) => isClassStatement(s))) {
                        if (!result.has(ns.lastPartName)) {
                            result.set(ns.lastPartName, {
                                label: ns.lastPartName,
                                kind: CompletionItemKind.Module
                            });
                        }
                    }
                }

                //add function and class statement completions
                for (let stmt of namespace.statements) {
                    if (isClassStatement(stmt)) {
                        if (!result.has(stmt.name.text)) {
                            result.set(stmt.name.text, {
                                label: stmt.name.text,
                                kind: CompletionItemKind.Class
                            });
                        }
                    } else if (isFunctionStatement(stmt) && !newToken) {
                        if (!result.has(stmt.name.text)) {
                            result.set(stmt.name.text, {
                                label: stmt.name.text,
                                kind: CompletionItemKind.Function
                            });
                        }
                    }

                }

            }
        }
        return [...result.values()];
    }

    private getNamespaceDefinitions(token: Token, file: BrsFile): Location {
        //BrightScript does not support namespaces, so return an empty list in that case
        if (!token) {
            return undefined;
        }
        let location;

        const nameParts = this.getPartialVariableName(token, [TokenKind.New]).split('.');
        const endName = nameParts[nameParts.length - 1].toLowerCase();
        const namespaceName = nameParts.slice(0, -1).join('.').toLowerCase();

        const statementHandler = (statement: NamespaceStatement) => {
            if (!location && statement.getName(ParseMode.BrighterScript).toLowerCase() === namespaceName) {
                const namespaceItemStatementHandler = (statement: ClassStatement | FunctionStatement) => {
                    if (!location && statement.name.text.toLowerCase() === endName) {
                        const uri = util.pathToUri(file.pathAbsolute);
                        location = Location.create(uri, statement.range);
                    }
                };

                file.parser.ast.walk(createVisitor({
                    ClassStatement: namespaceItemStatementHandler,
                    FunctionStatement: namespaceItemStatementHandler
                }), {
                    walkMode: WalkMode.visitStatements
                });

            }
        };

        file.parser.ast.walk(createVisitor({
            NamespaceStatement: statementHandler
        }), {
            walkMode: WalkMode.visitStatements
        });

        return location;
    }
    /**
     * Given a current token, walk
     */
    public getPartialVariableName(currentToken: Token, excludeTokens: TokenKind[] = null) {
        let identifierAndDotKinds = [TokenKind.Identifier, ...AllowedLocalIdentifiers, TokenKind.Dot];

        //consume tokens backwards until we find something other than a dot or an identifier
        let tokens = [];
        const parser = this.parser;
        for (let i = parser.tokens.indexOf(currentToken); i >= 0; i--) {
            currentToken = parser.tokens[i];
            if (identifierAndDotKinds.includes(currentToken.kind) && (!excludeTokens || !excludeTokens.includes(currentToken.kind))) {
                tokens.unshift(currentToken.text);
            } else {
                break;
            }
        }

        //if we found name and dot tokens, join them together to make the namespace name
        if (tokens.length > 0) {
            return tokens.join('');
        } else {
            return undefined;
        }
    }

    public isPositionNextToTokenKind(position: Position, tokenKind: TokenKind) {
        const closestToken = this.getClosestToken(position);
        const previousToken = this.getPreviousToken(closestToken);
        const previousTokenKind = previousToken?.kind;
        //next to matched token
        if (!closestToken || closestToken.kind === TokenKind.Eof) {
            return false;
        } else if (closestToken.kind === tokenKind) {
            return true;
        } else if (closestToken.kind === TokenKind.Newline || previousTokenKind === TokenKind.Newline) {
            return false;
            //next to an identifier, which is next to token kind
        } else if (closestToken.kind === TokenKind.Identifier && previousTokenKind === tokenKind) {
            return true;
        } else {
            return false;
        }
    }

    private getTokenBefore(currentToken: Token, tokenKind: TokenKind): Token {
        const index = this.parser.tokens.indexOf(currentToken);
        for (let i = index - 1; i >= 0; i--) {
            currentToken = this.parser.tokens[i];
            if (currentToken.kind === TokenKind.Newline) {
                break;
            } else if (currentToken.kind === tokenKind) {
                return currentToken;
            }
        }
        return undefined;
    }

    private tokenFollows(currentToken: Token, tokenKind: TokenKind): boolean {
        const index = this.parser.tokens.indexOf(currentToken);
        if (index > 0) {
            return this.parser.tokens[index - 1].kind === tokenKind;
        }
        return false;
    }

    public getTokensUntil(currentToken: Token, tokenKind: TokenKind, direction: -1 | 1 = -1) {
        let tokens = [];
        for (let i = this.parser.tokens.indexOf(currentToken); direction === -1 ? i >= 0 : i === this.parser.tokens.length; i += direction) {
            currentToken = this.parser.tokens[i];
            if (currentToken.kind === TokenKind.Newline || currentToken.kind === tokenKind) {
                break;
            }
            tokens.push(currentToken);
        }
        return tokens;
    }

    public getPreviousToken(token: Token) {
        const parser = this.parser;
        let idx = parser.tokens.indexOf(token);
        return parser.tokens[idx - 1];
    }

    /**
     * Find the first scope that has a namespace with this name.
     * Returns false if no namespace was found with that name
     */
    public calleeStartsWithNamespace(callee: Expression) {
        let left = callee as any;
        while (isDottedGetExpression(left)) {
            left = left.obj;
        }

        if (isVariableExpression(left)) {
            let lowerName = left.name.text.toLowerCase();
            //find the first scope that contains this namespace
            let scopes = this.program.getScopesForFile(this);
            for (let scope of scopes) {
                if (scope.namespaceLookup[lowerName]) {
                    return true;
                }
            }
        }
        return false;
    }

    /**
     * Determine if the callee (i.e. function name) is a known function declared on the given namespace.
     */
    public calleeIsKnownNamespaceFunction(callee: Expression, namespaceName: string) {
        //if we have a variable and a namespace
        if (isVariableExpression(callee) && namespaceName) {
            let lowerCalleeName = callee?.name?.text?.toLowerCase();
            if (lowerCalleeName) {
                let scopes = this.program.getScopesForFile(this);
                for (let scope of scopes) {
                    let namespace = scope.namespaceLookup[namespaceName.toLowerCase()];
                    if (namespace.functionStatements[lowerCalleeName]) {
                        return true;
                    }
                }
            }
        }
        return false;
    }

    /**
     * Get the token closest to the position. if no token is found, the previous token is returned
     * @param position
     * @param tokens
     */
    public getClosestToken(position: Position) {
        let tokens = this.parser.tokens;
        for (let i = 0; i < tokens.length; i++) {
            let token = tokens[i];
            if (util.rangeContains(token.range, position)) {
                return token;
            }
            //if the position less than this token range, then this position touches no token,
            if (util.positionIsGreaterThanRange(position, token.range) === false) {
                let t = tokens[i - 1];
                //return the token or the first token
                return t ? t : tokens[0];
            }
        }
        //return the last token
        return tokens[tokens.length - 1];
    }

    /**
     * Builds a list of document symbols for this file. Used by LanguageServer's onDocumentSymbol functionality
     */
    public getDocumentSymbols() {
        if (this.documentSymbols) {
            return this.documentSymbols;
        }

        let symbols = [] as DocumentSymbol[];

        for (const statement of this.ast.statements) {
            const symbol = this.getDocumentSymbol(statement);
            if (symbol) {
                symbols.push(symbol);
            }
        }
        this.documentSymbols = symbols;
        return symbols;
    }

    /**
     * Builds a list of workspace symbols for this file. Used by LanguageServer's onWorkspaceSymbol functionality
     */
    public getWorkspaceSymbols() {
        if (this.workspaceSymbols) {
            return this.workspaceSymbols;
        }

        let symbols = [] as SymbolInformation[];

        for (const statement of this.ast.statements) {
            for (const symbol of this.generateWorkspaceSymbols(statement)) {
                symbols.push(symbol);
            }
        }
        this.workspaceSymbols = symbols;
        return symbols;
    }

    /**
     * Builds a single DocumentSymbol object for use by LanguageServer's onDocumentSymbol functionality
     */
    private getDocumentSymbol(statement: Statement) {
        let symbolKind: SymbolKind;
        const children = [] as DocumentSymbol[];

        if (isFunctionStatement(statement)) {
            symbolKind = SymbolKind.Function;
        } else if (isClassMethodStatement(statement)) {
            symbolKind = SymbolKind.Method;
        } else if (isClassFieldStatement(statement)) {
            symbolKind = SymbolKind.Field;
        } else if (isNamespaceStatement(statement)) {
            symbolKind = SymbolKind.Namespace;
            for (const childStatement of statement.body.statements) {
                const symbol = this.getDocumentSymbol(childStatement);
                if (symbol) {
                    children.push(symbol);
                }
            }
        } else if (isClassStatement(statement)) {
            symbolKind = SymbolKind.Class;
            for (const childStatement of statement.body) {
                const symbol = this.getDocumentSymbol(childStatement);
                if (symbol) {
                    children.push(symbol);
                }
            }
        } else {
            return;
        }

        const name = isClassFieldStatement(statement) ? statement.name.text : statement.getName(ParseMode.BrighterScript);
        return DocumentSymbol.create(name, '', symbolKind, statement.range, statement.range, children);
    }

    /**
     * Builds a single SymbolInformation object for use by LanguageServer's onWorkspaceSymbol functionality
     */
    private generateWorkspaceSymbols(statement: Statement, containerStatement?: ClassStatement | NamespaceStatement) {
        let symbolKind: SymbolKind;
        const symbols = [];

        if (isFunctionStatement(statement)) {
            symbolKind = SymbolKind.Function;
        } else if (isClassMethodStatement(statement)) {
            symbolKind = SymbolKind.Method;
        } else if (isNamespaceStatement(statement)) {
            symbolKind = SymbolKind.Namespace;

            for (const childStatement of statement.body.statements) {
                for (const symbol of this.generateWorkspaceSymbols(childStatement, statement)) {
                    symbols.push(symbol);
                }
            }
        } else if (isClassStatement(statement)) {
            symbolKind = SymbolKind.Class;

            for (const childStatement of statement.body) {
                for (const symbol of this.generateWorkspaceSymbols(childStatement, statement)) {
                    symbols.push(symbol);
                }
            }
        } else {
            return symbols;
        }

        const name = statement.getName(ParseMode.BrighterScript);
        const uri = util.pathToUri(this.pathAbsolute);
        const symbol = SymbolInformation.create(name, symbolKind, statement.range, uri, containerStatement?.getName(ParseMode.BrighterScript));
        symbols.push(symbol);
        return symbols;
    }

    /**
     * Given a position in a file, if the position is sitting on some type of identifier,
     * go to the definition of that identifier (where this thing was first defined)
     */
    public getDefinition(position: Position) {
        let results: Location[] = [];

        //get the token at the position
        const token = this.getTokenAt(position);

        // While certain other tokens are allowed as local variables (AllowedLocalIdentifiers: https://github.com/rokucommunity/brighterscript/blob/master/src/lexer/TokenKind.ts#L418), these are converted by the parser to TokenKind.Identifier by the time we retrieve the token using getTokenAt
        let definitionTokenTypes = [
            TokenKind.Identifier,
            TokenKind.StringLiteral
        ];

        //throw out invalid tokens and the wrong kind of tokens
        if (!token || !definitionTokenTypes.includes(token.kind)) {
            return results;
        }

        let textToSearchFor = token.text.toLowerCase();

        const previousToken = this.getTokenAt({ line: token.range.start.line, character: token.range.start.character });

        if (previousToken?.kind === TokenKind.Callfunc) {
            for (const scope of this.program.getScopes()) {
                //to only get functions defined in interface methods
                const callable = scope.getAllCallables().find((c) => c.callable.name.toLowerCase() === textToSearchFor); // eslint-disable-line @typescript-eslint/no-loop-func
                if (callable) {
                    results.push(Location.create(util.pathToUri((callable.callable.file as BrsFile).pathAbsolute), callable.callable.functionStatement.range));
                }
            }
            return results;
        }

        let classToken = this.getTokenBefore(token, TokenKind.Class);
        if (classToken) {
            let cs = this.parser.references.classStatements.find((cs) => cs.classKeyword.range === classToken.range);
            if (cs?.parentClassName) {
                const nameParts = cs.parentClassName.getNameParts();
                let extendedClass = this.getClassFileLink(nameParts[nameParts.length - 1], nameParts.slice(0, -1).join('.'));
                if (extendedClass) {
                    results.push(Location.create(util.pathToUri(extendedClass.file.pathAbsolute), extendedClass.item.range));
                }
            }
            return results;
        }

        if (token.kind === TokenKind.StringLiteral) {
            // We need to strip off the quotes but only if present
            const startIndex = textToSearchFor.startsWith('"') ? 1 : 0;

            let endIndex = textToSearchFor.length;
            if (textToSearchFor.endsWith('"')) {
                endIndex--;
            }
            textToSearchFor = textToSearchFor.substring(startIndex, endIndex);
        }

        const func = this.getFunctionExpressionAtPosition(position);
        //look through local variables first
        const localVars = this.getLocalVarsAtPosition(position, func);
        //find any variable with this name
        for (const localVar of localVars) {
            //we found a variable declaration with this token text
            if (localVar.lowerName === textToSearchFor) {
                const uri = util.pathToUri(this.pathAbsolute);
                results.push(Location.create(uri, localVar.nameToken.range));
            }
        }
        if (this.tokenFollows(token, TokenKind.Goto)) {
            for (const label of func.labelStatements) {
                if (label.tokens.identifier.text.toLocaleLowerCase() === textToSearchFor) {
                    const uri = util.pathToUri(this.pathAbsolute);
                    results.push(Location.create(uri, label.tokens.identifier.range));
                }
            }
        }

        const filesSearched = new Set<BrsFile>();
        //look through all files in scope for matches
        for (const scope of this.program.getScopesForFile(this)) {
            for (const file of scope.getAllFiles()) {
                if (isXmlFile(file) || filesSearched.has(file)) {
                    continue;
                }
                filesSearched.add(file);

                if (previousToken?.kind === TokenKind.Dot && file.parseMode === ParseMode.BrighterScript) {
                    results.push(...this.getClassMemberDefinitions(textToSearchFor, file));
                    const namespaceDefinition = this.getNamespaceDefinitions(token, file);
                    if (namespaceDefinition) {
                        results.push(namespaceDefinition);
                    }
                }
                const statementHandler = (statement: FunctionStatement) => {
                    if (statement.getName(this.parseMode).toLowerCase() === textToSearchFor) {
                        const uri = util.pathToUri(file.pathAbsolute);
                        results.push(Location.create(uri, statement.range));
                    }
                };

                file.parser.ast.walk(createVisitor({
                    FunctionStatement: statementHandler
                }), {
                    walkMode: WalkMode.visitStatements
                });
            }
        }
        return results;
    }

    /**
     * Get local variables at the given position.
     * Will return empty array if none are found or if position is outside function boundaries
     */
    public getLocalVarsAtPosition(position: Position, func?: FunctionExpression) {
        if (!func) {
            func = this.getFunctionExpressionAtPosition(position);
        }
        return this.parser.references.localVars.get(func) ?? [];
    }

    public getClassMemberDefinitions(textToSearchFor: string, file: BrsFile): Location[] {
        let results: Location[] = [];
        //get class fields and members
        const statementHandler = (statement: ClassMethodStatement) => {
            if (statement.getName(file.parseMode).toLowerCase() === textToSearchFor) {
                results.push(Location.create(util.pathToUri(file.pathAbsolute), statement.range));
            }
        };
        const fieldStatementHandler = (statement: ClassFieldStatement) => {
            if (statement.name.text.toLowerCase() === textToSearchFor) {
                results.push(Location.create(util.pathToUri(file.pathAbsolute), statement.range));
            }
        };
        file.parser.ast.walk(createVisitor({
            ClassMethodStatement: statementHandler,
            ClassFieldStatement: fieldStatementHandler
        }), {
            walkMode: WalkMode.visitStatements
        });

        return results;
    }

    public getHover(position: Position): Hover {
        //get the token at the position
        let token = this.getTokenAt(position);

        let hoverTokenTypes = [
            TokenKind.Identifier,
            TokenKind.Function,
            TokenKind.EndFunction,
            TokenKind.Sub,
            TokenKind.EndSub
        ];

        //throw out invalid tokens and the wrong kind of tokens
        if (!token || !hoverTokenTypes.includes(token.kind)) {
            return null;
        }

        let lowerTokenText = token.text.toLowerCase();

        //look through local variables first
        {
            const func = this.getFunctionExpressionAtPosition(position);
            const localVars = this.getLocalVarsAtPosition(position, func);
            //find any variable with this name
            for (let localVar of localVars) {
                //we found a variable declaration with this token text!
                if (localVar.lowerName === lowerTokenText) {
                    let typeText: string;
                    //TODO figure out what type this var is
                    if (isFunctionType(localVar.type)) {
                        typeText = localVar.type.toString();
                    } else {
                        typeText = `${localVar.nameToken.text} as ${localVar.type.toString()}`;
                    }
                    return {
                        range: token.range,
                        //append the variable name to the front for scope
                        contents: typeText
                    };
                }
            }
            for (const labelStatement of func.labelStatements) {
                if (labelStatement.tokens.identifier.text.toLocaleLowerCase() === lowerTokenText) {
                    return {
                        range: token.range,
                        contents: `${labelStatement.tokens.identifier.text}: label`
                    };
                }
            }
        }

        //look through all callables in relevant scopes
        {
            let scopes = this.program.getScopesForFile(this);
            for (let scope of scopes) {
                let callable = scope.getCallableByName(lowerTokenText);
                if (callable) {
                    return {
                        range: token.range,
                        contents: callable.type.toString()
                    };
                }
            }
        }
    }

    public getSignatureHelpForNamespaceMethods(callableName: string, dottedGetText: string, scope: Scope): { key: string; signature: SignatureInformation }[] {
        if (!dottedGetText) {
            return [];
        }
        let namespaceLookup = scope.namespaceLookup;
        let resultsMap = new Map<string, SignatureInfoObj>();
        for (let key in namespaceLookup) {
            let namespace = namespaceLookup[key.toLowerCase()];
            //completionName = "NameA."
            //completionName = "NameA.Na
            //NameA
            //NameA.NameB
            //NameA.NameB.NameC
            if (namespace.fullName.toLowerCase() === dottedGetText.toLowerCase()) {
                //add function and class statement completions
                for (let stmt of namespace.statements) {
                    if (isFunctionStatement(stmt) && stmt.name.text.toLowerCase() === callableName.toLowerCase()) {
                        const result = (namespace.file as BrsFile)?.getSignatureHelpForStatement(stmt);
                        if (!resultsMap.has(result.key)) {
                            resultsMap.set(result.key, result);
                        }
                    }
                }

            }
        }

        return [...resultsMap.values()];
    }

    public getSignatureHelpForStatement(statement: Statement): SignatureInfoObj {
        if (!isFunctionStatement(statement) && !isClassMethodStatement(statement)) {
            return undefined;
        }
        const func = statement.func;
        const funcStartPosition = func.range.start;

        // Get function comments in reverse order
        let currentToken = this.getTokenAt(funcStartPosition);
        let functionComments = [] as string[];
        while (currentToken) {
            currentToken = this.getPreviousToken(currentToken);

            if (!currentToken) {
                break;
            }
            if (currentToken.range.start.line + 1 < funcStartPosition.line) {
                if (functionComments.length === 0) {
                    break;
                }
            }

            const kind = currentToken.kind;
            if (kind === TokenKind.Comment) {
                // Strip off common leading characters to make it easier to read
                const commentText = currentToken.text.replace(/^[' *\/]+/, '');
                functionComments.unshift(commentText);
            } else if (kind === TokenKind.Newline) {
                if (functionComments.length === 0) {
                    continue;
                }
                // if we already had a new line as the last token then exit out
                if (functionComments[0] === currentToken.text) {
                    break;
                }
                functionComments.unshift(currentToken.text);
            } else {
                break;
            }
        }

        const documentation = functionComments.join('').trim();

        const lines = util.splitIntoLines(this.fileContents);
        let key = statement.name.text + documentation;
        const params = [] as ParameterInformation[];
        for (const param of func.parameters) {
            params.push(ParameterInformation.create(param.name.text));
            key += param.name.text;
        }

        const label = util.getTextForRange(lines, util.createRangeFromPositions(func.functionType.range.start, func.body.range.start)).trim();
        const signature = SignatureInformation.create(label, documentation, ...params);
        const index = 1;
        return { key: key, signature: signature, index: index };
    }

    private getClassMethod(classStatement: ClassStatement, name: string, walkParents = true): ClassMethodStatement | undefined {
        //TODO - would like to write this with getClassHieararchy; but got stuck on working out the scopes to use... :(
        let statement;
        const statementHandler = (e) => {
            if (!statement && e.name.text.toLowerCase() === name.toLowerCase()) {
                statement = e;
            }
        };
        while (classStatement) {
            classStatement.walk(createVisitor({
                ClassMethodStatement: statementHandler
            }), {
                walkMode: WalkMode.visitStatements
            });
            if (statement) {
                break;
            }
            if (walkParents && classStatement.parentClassName) {
                const nameParts = classStatement.parentClassName.getNameParts();
                classStatement = this.getClassFileLink(nameParts[nameParts.length - 1], nameParts.slice(0, -1).join('.'))?.item;
            } else {
                break;
            }

        }
        return statement;
    }

    public getClassSignatureHelp(classStatement: ClassStatement): SignatureInfoObj | undefined {
        const classConstructor = this.getClassMethod(classStatement, 'new');
        let sigHelp = classConstructor ? this.getSignatureHelpForStatement(classConstructor) : undefined;
        if (sigHelp) {
            sigHelp.key = classStatement.getName(ParseMode.BrighterScript);
            sigHelp.signature.label = sigHelp.signature.label.replace(/(function|sub) new/, sigHelp.key);
        }
        return sigHelp;
    }

    public getReferences(position: Position) {

        const callSiteToken = this.getTokenAt(position);

        let locations = [] as Location[];

        const searchFor = callSiteToken.text.toLowerCase();

        const scopes = this.program.getScopesForFile(this);

        for (const scope of scopes) {
            const processedFiles = new Set<BrsFile>();
            for (const file of scope.getAllFiles()) {
                if (isXmlFile(file) || processedFiles.has(file)) {
                    continue;
                }
                processedFiles.add(file);
                file.ast.walk(createVisitor({
                    VariableExpression: (e) => {
                        if (e.name.text.toLowerCase() === searchFor) {
                            locations.push(Location.create(util.pathToUri(file.pathAbsolute), e.range));
                        }
                    }
                }), {
                    walkMode: WalkMode.visitExpressionsRecursive
                });
            }
        }
        return locations;
    }

    /**
     * Convert the brightscript/brighterscript source code into valid brightscript
     */
    public transpile(): CodeWithSourceMap {
        const state = new BrsTranspileState(this);
        let transpileResult: SourceNode | undefined;

        if (this.needsTranspiled) {
            transpileResult = new SourceNode(null, null, state.srcPath, this.ast.transpile(state));
        } else if (this.program.options.sourceMap) {
            //emit code as-is with a simple map to the original file location
            transpileResult = util.simpleMap(state.srcPath, this.fileContents);
        } else {
            //simple SourceNode wrapping the entire file to simplify the logic below
            transpileResult = new SourceNode(null, null, state.srcPath, this.fileContents);
        }

        if (this.program.options.sourceMap) {
            return new SourceNode(null, null, null, [
                transpileResult,
                //add the sourcemap reference comment
                `'//# sourceMappingURL=./${path.basename(state.srcPath)}.map`
            ]).toStringWithSourceMap();
        } else {
            return {
                code: transpileResult.toString(),
                map: undefined
            };
        }
    }

    public getTypedef() {
        const state = new BrsTranspileState(this);
        const typedef = this.ast.getTypedef(state);
        const programNode = new SourceNode(null, null, this.pathAbsolute, typedef);
        return programNode.toString();
    }

    public dispose() {
        this._parser?.dispose();
    }
}

/**
 * List of completions for all valid keywords/reserved words.
 * Build this list once because it won't change for the lifetime of this process
 */
export const KeywordCompletions = Object.keys(Keywords)
    //remove any keywords with whitespace
    .filter(x => !x.includes(' '))
    //create completions
    .map(x => {
        return {
            label: x,
            kind: CompletionItemKind.Keyword
        } as CompletionItem;
    });<|MERGE_RESOLUTION|>--- conflicted
+++ resolved
@@ -5,12 +5,7 @@
 import chalk from 'chalk';
 import * as path from 'path';
 import type { Scope } from '../Scope';
-<<<<<<< HEAD
-import { diagnosticCodes, DiagnosticMessages } from '../DiagnosticMessages';
-=======
 import { DiagnosticCodeMap, diagnosticCodes, DiagnosticMessages } from '../DiagnosticMessages';
-import { FunctionScope } from '../FunctionScope';
->>>>>>> c9ec036b
 import type { Callable, CallableArg, CallableParam, CommentFlag, FunctionCall, BsDiagnostic, FileReference } from '../interfaces';
 import type { Token } from '../lexer';
 import { Lexer, TokenKind, AllowedLocalIdentifiers, Keywords } from '../lexer';
