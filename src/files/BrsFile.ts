--- conflicted
+++ resolved
@@ -784,11 +784,7 @@
         if (previousToken?.kind === TokenKind.Dot) {
             previousToken = this.getPreviousToken(previousToken);
         }
-<<<<<<< HEAD
-        if (previousToken.kind === TokenKind.Identifier && previousToken.text.toLowerCase() === 'm' && isClassMethodStatement(functionExpression.functionStatement)) {
-=======
-        if (previousToken?.kind === TokenKind.Identifier && previousToken?.text.toLowerCase() === 'm' && isClassMethodStatement(functionScope.func.functionStatement)) {
->>>>>>> 78dd731f
+        if (previousToken?.kind === TokenKind.Identifier && previousToken?.text.toLowerCase() === 'm' && isClassMethodStatement(functionExpression.functionStatement)) {
             return { item: this.parser.references.classStatements.find((cs) => util.rangeContains(cs.range, position)), file: this };
         }
         return undefined;
