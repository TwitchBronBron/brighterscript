--- conflicted
+++ resolved
@@ -20,13 +20,10 @@
 import { StringType } from '../types/StringType';
 import { VoidType } from '../types/VoidType';
 import util from '../util';
-<<<<<<< HEAD
 import { TranspileState } from '../parser/parser/TranspileState';
 import { ClassStatement } from '../parser/parser/ClassStatement';
-=======
 import { ParseMode } from '../parser/parser/Parser';
 import { getManifest, Preprocessor } from '../parser/preprocessor';
->>>>>>> 7d5b78ba
 
 /**
  * Holds all details about this file within the scope of the whole program
@@ -589,13 +586,7 @@
                     let functionName = (expression.callee as any).name.text;
 
                     //callee is the name of the function being called
-<<<<<<< HEAD
                     let calleeRange = util.locationToRange(expression.callee.location);
-=======
-                    let callee = expression.callee as VariableExpression;
-
-                    let calleeRange = util.locationToRange(callee.location);
->>>>>>> 7d5b78ba
 
                     let columnIndexBegin = calleeRange.start.character;
                     let columnIndexEnd = calleeRange.end.character;
