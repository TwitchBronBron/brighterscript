--- conflicted
+++ resolved
@@ -1173,41 +1173,21 @@
             textToSearchFor = textToSearchFor.substring(startIndex, endIndex);
         }
 
-<<<<<<< HEAD
-        //look through local variables first, get the function scope for this position (if it exists)
-        const functionScope = this.getFunctionScopeAtPosition(position);
-        if (functionScope) {
-            //find any variable or label with this name
-            for (const varDeclaration of functionScope.variableDeclarations) {
-                //we found a variable declaration with this token text!
-                if (varDeclaration.name.toLowerCase() === textToSearchFor) {
-                    const uri = util.pathToUri(this.srcPath);
-                    results.push(Location.create(uri, varDeclaration.nameRange));
-                }
-            }
-            if (this.tokenFollows(token, TokenKind.Goto)) {
-                for (const label of functionScope.labelStatements) {
-                    if (label.name.toLocaleLowerCase() === textToSearchFor) {
-                        const uri = util.pathToUri(this.srcPath);
-                        results.push(Location.create(uri, label.nameRange));
-                    }
-=======
         const func = this.getFunctionExpressionAtPosition(position);
         //look through local variables first
         //find any variable with this name
         for (const symbol of func.symbolTable.ownSymbols) {
             //we found a variable declaration with this token text
             if (symbol.name.toLowerCase() === textToSearchFor) {
-                const uri = util.pathToUri(this.pathAbsolute);
+                const uri = util.pathToUri(this.srcPath);
                 results.push(Location.create(uri, symbol.range));
             }
         }
         if (this.tokenFollows(token, TokenKind.Goto)) {
             for (const label of func.labelStatements) {
                 if (label.tokens.identifier.text.toLocaleLowerCase() === textToSearchFor) {
-                    const uri = util.pathToUri(this.pathAbsolute);
+                    const uri = util.pathToUri(this.srcPath);
                     results.push(Location.create(uri, label.tokens.identifier.range));
->>>>>>> 24e8ac98
                 }
             }
         }
