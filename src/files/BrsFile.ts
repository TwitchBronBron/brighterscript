import type { CodeWithSourceMap } from 'source-map';
import { SourceNode } from 'source-map';
import type { CompletionItem, Hover, Position } from 'vscode-languageserver';
import { CompletionItemKind, SymbolKind, Location, SignatureInformation, ParameterInformation, DocumentSymbol, SymbolInformation, TextEdit } from 'vscode-languageserver';
import chalk from 'chalk';
import * as path from 'path';
import type { Scope } from '../Scope';
import { DiagnosticCodeMap, diagnosticCodes, DiagnosticMessages } from '../DiagnosticMessages';
import { FunctionScope } from '../FunctionScope';
import type { Callable, CallableArg, CallableParam, CommentFlag, FunctionCall, BsDiagnostic, FileReference } from '../interfaces';
import type { Token } from '../lexer';
import { Lexer, TokenKind, AllowedLocalIdentifiers, Keywords } from '../lexer';
import { Parser, ParseMode } from '../parser';
import type { FunctionExpression, VariableExpression, Expression } from '../parser/Expression';
import type { ClassStatement, FunctionStatement, NamespaceStatement, ClassMethodStatement, AssignmentStatement, LibraryStatement, ImportStatement, Statement, ClassFieldStatement } from '../parser/Statement';
import type { FileLink, Program, SignatureInfoObj } from '../Program';
import { DynamicType } from '../types/DynamicType';
import { FunctionType } from '../types/FunctionType';
import { VoidType } from '../types/VoidType';
import { standardizePath as s, util } from '../util';
import { BrsTranspileState } from '../parser/BrsTranspileState';
import { Preprocessor } from '../preprocessor/Preprocessor';
import { LogLevel } from '../Logger';
import { serializeError } from 'serialize-error';
import { isCallExpression, isClassMethodStatement, isClassStatement, isCommentStatement, isDottedGetExpression, isFunctionExpression, isFunctionStatement, isFunctionType, isLibraryStatement, isLiteralExpression, isNamespaceStatement, isStringType, isVariableExpression, isXmlFile, isImportStatement, isClassFieldStatement } from '../astUtils/reflection';
import type { BscType } from '../types/BscType';
import { createVisitor, WalkMode } from '../astUtils/visitors';
import type { DependencyGraph } from '../DependencyGraph';
import { CommentFlagProcessor } from '../CommentFlagProcessor';

/**
 * Holds all details about this file within the scope of the whole program
 */
export class BrsFile {
    constructor(
        public pathAbsolute: string,
        /**
         * The full pkg path to this file
         */
        public pkgPath: string,
        public program: Program
    ) {
        this.pathAbsolute = s`${this.pathAbsolute}`;
        this.pkgPath = s`${this.pkgPath}`;
        this.dependencyGraphKey = this.pkgPath.toLowerCase();

        this.extension = util.getExtension(this.pathAbsolute);

        //all BrighterScript files need to be transpiled
        if (this.extension?.endsWith('.bs')) {
            this.needsTranspiled = true;
            this.parseMode = ParseMode.BrighterScript;
        }
        this.isTypedef = this.extension === '.d.bs';
        if (!this.isTypedef) {
            this.typedefKey = util.getTypedefPath(this.pathAbsolute);
        }

        //global file doesn't have a program, so only resolve typedef info if we have a program
        if (this.program) {
            this.resolveTypedef();
        }
    }

    /**
     * The parseMode used for the parser for this file
     */
    public parseMode = ParseMode.BrightScript;

    /**
     * The key used to identify this file in the dependency graph
     */
    public dependencyGraphKey: string;
    /**
     * The all-lowercase extension for this file (including the leading dot)
     */
    public extension: string;

    /**
     * Indicates whether this file needs to be validated.
     */
    public isValidated = false;

    private diagnostics = [] as BsDiagnostic[];

    public getDiagnostics() {
        return [...this.diagnostics];
    }

    public addDiagnostics(diagnostics: BsDiagnostic[]) {
        this.diagnostics.push(...diagnostics);
    }

    public commentFlags = [] as CommentFlag[];

    public callables = [] as Callable[];

    public functionCalls = [] as FunctionCall[];

    private _functionScopes: FunctionScope[];

    public get functionScopes(): FunctionScope[] {
        if (!this._functionScopes) {
            this.createFunctionScopes();
        }
        return this._functionScopes;
    }

    /**
     * files referenced by import statements
     */
    public ownScriptImports = [] as FileReference[];

    /**
     * Does this file need to be transpiled?
     */
    public needsTranspiled = false;

    /**
     * The AST for this file
     */
    public get ast() {
        return this.parser.ast;
    }

    private documentSymbols: DocumentSymbol[];

    private workspaceSymbols: SymbolInformation[];

    /**
     * Get the token at the specified position
     * @param position
     */
    public getTokenAt(position: Position) {
        for (let token of this.parser.tokens) {
            if (util.rangeContains(token.range, position)) {
                return token;
            }
        }
    }

    public get parser() {
        if (!this._parser) {
            //remove the typedef file (if it exists)
            this.hasTypedef = false;
            this.typedefFile = undefined;

            //parse the file (it should parse fully since there's no linked typedef
            this.parse(this.fileContents);

            //re-link the typedef (if it exists...which it should)
            this.resolveTypedef();
        }
        return this._parser;
    }
    private _parser: Parser;

    public fileContents: string;

    /**
     * If this is a typedef file
     */
    public isTypedef: boolean;

    /**
     * The key to find the typedef file in the program's files map.
     * A falsey value means this file is ineligable for a typedef
     */
    public typedefKey?: string;

    /**
     * If the file was given type definitions during parse
     */
    public hasTypedef;

    /**
     * A reference to the typedef file (if one exists)
     */
    public typedefFile?: BrsFile;

    /**
     * An unsubscribe function for the dependencyGraph subscription
     */
    private unsubscribeFromDependencyGraph: () => void;

    /**
     * Find and set the typedef variables (if a matching typedef file exists)
     */
    private resolveTypedef() {
        this.typedefFile = this.program.getFileByPathAbsolute<BrsFile>(this.typedefKey);
        this.hasTypedef = !!this.typedefFile;
    }

    /**
     * Attach the file to the dependency graph so it can monitor changes.
     * Also notify the dependency graph of our current dependencies so other dependents can be notified.
     */
    public attachDependencyGraph(dependencyGraph: DependencyGraph) {
        if (this.unsubscribeFromDependencyGraph) {
            this.unsubscribeFromDependencyGraph();
        }

        //event that fires anytime a dependency changes
        this.unsubscribeFromDependencyGraph = this.program.dependencyGraph.onchange(this.dependencyGraphKey, () => {
            this.resolveTypedef();
        });

        const dependencies = this.ownScriptImports.filter(x => !!x.pkgPath).map(x => x.pkgPath.toLowerCase());

        //if this is a .brs file, watch for typedef changes
        if (this.extension === '.brs') {
            dependencies.push(
                util.getTypedefPath(this.pkgPath)
            );
        }
        dependencyGraph.addOrReplace(this.dependencyGraphKey, dependencies);
    }

    /**
     * Calculate the AST for this file
     * @param fileContents
     */
    public parse(fileContents: string) {
        try {
            this.fileContents = fileContents;
            this.diagnostics = [];

            //if we have a typedef file, skip parsing this file
            if (this.hasTypedef) {
                return;
            }

            //tokenize the input file
            let lexer = this.program.logger.time(LogLevel.debug, ['lexer.lex', chalk.green(this.pathAbsolute)], () => {
                return Lexer.scan(fileContents, {
                    includeWhitespace: false
                });
            });

            this.getCommentFlags(lexer.tokens);

            let preprocessor = new Preprocessor();

            //remove all code inside false-resolved conditional compilation statements.
            //TODO preprocessor should go away in favor of the AST handling this internally (because it affects transpile)
            //currently the preprocessor throws exceptions on syntax errors...so we need to catch it
            try {
                this.program.logger.time(LogLevel.debug, ['preprocessor.process', chalk.green(this.pathAbsolute)], () => {
                    preprocessor.process(lexer.tokens, this.program.getManifest());
                });
            } catch (error) {
                //if the thrown error is DIFFERENT than any errors from the preprocessor, add that error to the list as well
                if (this.diagnostics.find((x) => x === error) === undefined) {
                    this.diagnostics.push(error);
                }
            }

            //if the preprocessor generated tokens, use them.
            let tokens = preprocessor.processedTokens.length > 0 ? preprocessor.processedTokens : lexer.tokens;

            this.program.logger.time(LogLevel.debug, ['parser.parse', chalk.green(this.pathAbsolute)], () => {
                this._parser = Parser.parse(tokens, {
                    mode: this.parseMode,
                    logger: this.program.logger
                });
            });

            //absorb all lexing/preprocessing/parsing diagnostics
            this.diagnostics.push(
                ...lexer.diagnostics as BsDiagnostic[],
                ...preprocessor.diagnostics as BsDiagnostic[],
                ...this._parser.diagnostics as BsDiagnostic[]
            );

            //extract all callables from this file
            this.findCallables();

            //find all places where a sub/function is being called
            this.findFunctionCalls();

            this.findAndValidateImportAndImportStatements();

            //attach this file to every diagnostic
            for (let diagnostic of this.diagnostics) {
                diagnostic.file = this;
            }
        } catch (e) {
            this._parser = new Parser();
            this.diagnostics.push({
                file: this,
                range: util.createRange(0, 0, 0, Number.MAX_VALUE),
                ...DiagnosticMessages.genericParserMessage('Critical error parsing file: ' + JSON.stringify(serializeError(e)))
            });
        }
    }

    public validate() {

    }

    public findAndValidateImportAndImportStatements() {
        let topOfFileIncludeStatements = [] as Array<LibraryStatement | ImportStatement>;

        for (let stmt of this.ast.statements) {
            //skip comments
            if (isCommentStatement(stmt)) {
                continue;
            }
            //if we found a non-library statement, this statement is not at the top of the file
            if (isLibraryStatement(stmt) || isImportStatement(stmt)) {
                topOfFileIncludeStatements.push(stmt);
            } else {
                //break out of the loop, we found all of our library statements
                break;
            }
        }

        let statements = [
            ...this._parser.references.libraryStatements,
            ...this._parser.references.importStatements
        ];
        for (let result of statements) {
            //register import statements
            if (isImportStatement(result) && result.filePathToken) {
                this.ownScriptImports.push({
                    filePathRange: result.filePathToken.range,
                    pkgPath: util.getPkgPathFromTarget(this.pkgPath, result.filePath),
                    sourceFile: this,
                    text: result.filePathToken?.text
                });
            }

            //if this statement is not one of the top-of-file statements,
            //then add a diagnostic explaining that it is invalid
            if (!topOfFileIncludeStatements.includes(result)) {
                if (isLibraryStatement(result)) {
                    this.diagnostics.push({
                        ...DiagnosticMessages.libraryStatementMustBeDeclaredAtTopOfFile(),
                        range: result.range,
                        file: this
                    });
                } else if (isImportStatement(result)) {
                    this.diagnostics.push({
                        ...DiagnosticMessages.importStatementMustBeDeclaredAtTopOfFile(),
                        range: result.range,
                        file: this
                    });
                }
            }
        }
    }

    /**
     * Find a class. This scans all scopes for this file, and returns the first matching class that is found.
     * Returns undefined if not found.
     * @param className - The class name, including the namespace of the class if possible
     * @param containingNamespace - The namespace used to resolve relative class names. (i.e. the namespace around the current statement trying to find a class)
     * @returns the first class in the first scope found, or undefined if not found
     */
    public getClassFileLink(className: string, containingNamespace?: string): FileLink<ClassStatement> {
        const lowerClassName = className.toLowerCase();
        const lowerContainingNamespace = containingNamespace?.toLowerCase();

        const scopes = this.program.getScopesForFile(this);
        //find the first class in the first scope that has it
        for (let scope of scopes) {
            const cls = scope.getClassFileLink(lowerClassName, lowerContainingNamespace);
            if (cls) {
                return cls;
            }
        }
    }

    public findPropertyNameCompletions(): CompletionItem[] {
        //Build completion items from all the "properties" found in the file
        const { propertyHints } = this.parser.references;
        const results = [] as CompletionItem[];
        for (const key of Object.keys(propertyHints)) {
            results.push({
                label: propertyHints[key],
                kind: CompletionItemKind.Text
            });
        }
        return results;
    }

    private _propertyNameCompletions: CompletionItem[];

    public get propertyNameCompletions(): CompletionItem[] {
        if (!this._propertyNameCompletions) {
            this._propertyNameCompletions = this.findPropertyNameCompletions();
        }
        return this._propertyNameCompletions;
    }

    /**
     * Find all comment flags in the source code. These enable or disable diagnostic messages.
     * @param lines - the lines of the program
     */
    public getCommentFlags(tokens: Token[]) {
        const processor = new CommentFlagProcessor(this, ['rem', `'`], diagnosticCodes, [DiagnosticCodeMap.unknownDiagnosticCode]);

        this.commentFlags = [];
        for (let token of tokens) {
            if (token.kind === TokenKind.Comment) {
                processor.tryAdd(token.text, token.range);
            }
        }
        this.commentFlags.push(...processor.commentFlags);
        this.diagnostics.push(...processor.diagnostics);
    }

    public scopesByFunc = new Map<FunctionExpression, FunctionScope>();

    /**
     * Create a scope for every function in this file
     */
    private createFunctionScopes() {
        //find every function
        let functions = this.parser.references.functionExpressions;

        //create a functionScope for every function
        this._functionScopes = [];

        for (let func of functions) {
            let scope = new FunctionScope(func);

            //find parent function, and add this scope to it if found
            {
                let parentScope = this.scopesByFunc.get(func.parentFunction);

                //add this child scope to its parent
                if (parentScope) {
                    parentScope.childrenScopes.push(scope);
                }
                //store the parent scope for this scope
                scope.parentScope = parentScope;
            }

            //add every parameter
            for (let param of func.parameters) {
                scope.variableDeclarations.push({
                    nameRange: param.name.range,
                    lineIndex: param.name.range.start.line,
                    name: param.name.text,
                    type: param.type
                });
            }

            //add all of ForEachStatement loop varibales
            func.body?.walk(createVisitor({
                ForEachStatement: (stmt) => {
                    scope.variableDeclarations.push({
                        nameRange: stmt.item.range,
                        lineIndex: stmt.item.range.start.line,
                        name: stmt.item.text,
                        type: new DynamicType()
                    });
                },
                LabelStatement: (stmt) => {
                    const { identifier } = stmt.tokens;
                    scope.labelStatements.push({
                        nameRange: identifier.range,
                        lineIndex: identifier.range.start.line,
                        name: identifier.text
                    });
                }
            }), {
                walkMode: WalkMode.visitStatements
            });

            this.scopesByFunc.set(func, scope);

            //find every statement in the scope
            this._functionScopes.push(scope);
        }

        //find every variable assignment in the whole file
        let assignmentStatements = this.parser.references.assignmentStatements;

        for (let statement of assignmentStatements) {

            //find this statement's function scope
            let scope = this.scopesByFunc.get(statement.containingFunction);

            //skip variable declarations that are outside of any scope
            if (scope) {
                scope.variableDeclarations.push({
                    nameRange: statement.name.range,
                    lineIndex: statement.name.range.start.line,
                    name: statement.name.text,
                    type: this.getBscTypeFromAssignment(statement, scope)
                });
            }
        }
    }

    private getBscTypeFromAssignment(assignment: AssignmentStatement, scope: FunctionScope): BscType {
        try {
            //function
            if (isFunctionExpression(assignment.value)) {
                let functionType = new FunctionType(assignment.value.returnType);
                functionType.isSub = assignment.value.functionType.text === 'sub';
                if (functionType.isSub) {
                    functionType.returnType = new VoidType();
                }

                functionType.setName(assignment.name.text);
                for (let param of assignment.value.parameters) {
                    let isRequired = !param.defaultValue;
                    //TODO compute optional parameters
                    functionType.addParameter(param.name.text, param.type, isRequired);
                }
                return functionType;

                //literal
            } else if (isLiteralExpression(assignment.value)) {
                return assignment.value.type;

                //function call
            } else if (isCallExpression(assignment.value)) {
                let calleeName = (assignment.value.callee as any)?.name?.text;
                if (calleeName) {
                    let func = this.getCallableByName(calleeName);
                    if (func) {
                        return func.type.returnType;
                    }
                }
            } else if (isVariableExpression(assignment.value)) {
                let variableName = assignment.value?.name?.text;
                let variable = scope.getVariableByName(variableName);
                return variable.type;
            }
        } catch (e) {
            //do nothing. Just return dynamic
        }
        //fallback to dynamic
        return new DynamicType();
    }

    private getCallableByName(name: string) {
        name = name ? name.toLowerCase() : undefined;
        if (!name) {
            return;
        }
        for (let func of this.callables) {
            if (func.name.toLowerCase() === name) {
                return func;
            }
        }
    }

    private findCallables() {
        for (let statement of this.parser.references.functionStatements ?? []) {

            let functionType = new FunctionType(statement.func.returnType);
            functionType.setName(statement.name.text);
            functionType.isSub = statement.func.functionType.text.toLowerCase() === 'sub';
            if (functionType.isSub) {
                functionType.returnType = new VoidType();
            }

            //extract the parameters
            let params = [] as CallableParam[];
            for (let param of statement.func.parameters) {
                let callableParam = {
                    name: param.name.text,
                    type: param.type,
                    isOptional: !!param.defaultValue,
                    isRestArgument: false
                };
                params.push(callableParam);
                let isRequired = !param.defaultValue;
                functionType.addParameter(callableParam.name, callableParam.type, isRequired);
            }

            this.callables.push({
                isSub: statement.func.functionType.text.toLowerCase() === 'sub',
                name: statement.name.text,
                nameRange: statement.name.range,
                file: this,
                params: params,
                range: statement.func.range,
                type: functionType,
                getName: statement.getName.bind(statement),
                hasNamespace: !!statement.namespaceName,
                functionStatement: statement
            });
        }
    }

    private findFunctionCalls() {
        this.functionCalls = [];
        //for every function in the file
        for (let func of this._parser.references.functionExpressions) {
            //for all function calls in this function
            for (let expression of func.callExpressions) {
                if (
                    //filter out dotted function invocations (i.e. object.doSomething()) (not currently supported. TODO support it)
                    (expression.callee as any).obj ||
                    //filter out method calls on method calls for now (i.e. getSomething().getSomethingElse())
                    (expression.callee as any).callee ||
                    //filter out callees without a name (immediately-invoked function expressions)
                    !(expression.callee as any).name
                ) {
                    continue;
                }
                let functionName = (expression.callee as any).name.text;

                //callee is the name of the function being called
                let callee = expression.callee as VariableExpression;

                let columnIndexBegin = callee.range.start.character;
                let columnIndexEnd = callee.range.end.character;

                let args = [] as CallableArg[];
                //TODO convert if stmts to use instanceof instead
                for (let arg of expression.args as any) {

                    //is a literal parameter value
                    if (isLiteralExpression(arg)) {
                        args.push({
                            range: arg.range,
                            type: arg.type,
                            text: arg.token.text
                        });

                        //is variable being passed into argument
                    } else if (arg.name) {
                        args.push({
                            range: arg.range,
                            //TODO - look up the data type of the actual variable
                            type: new DynamicType(),
                            text: arg.name.text
                        });

                    } else if (arg.value) {
                        let text = '';
                        /* istanbul ignore next: TODO figure out why value is undefined sometimes */
                        if (arg.value.value) {
                            text = arg.value.value.toString();
                        }
                        let callableArg = {
                            range: arg.range,
                            //TODO not sure what to do here
                            type: new DynamicType(), // util.valueKindToBrsType(arg.value.kind),
                            text: text
                        };
                        //wrap the value in quotes because that's how it appears in the code
                        if (isStringType(callableArg.type)) {
                            callableArg.text = '"' + callableArg.text + '"';
                        }
                        args.push(callableArg);

                    } else {
                        args.push({
                            range: arg.range,
                            type: new DynamicType(),
                            //TODO get text from other types of args
                            text: ''
                        });
                    }
                }
                let functionCall: FunctionCall = {
                    range: util.createRangeFromPositions(expression.range.start, expression.closingParen.range.end),
                    functionScope: this.getFunctionScopeAtPosition(callee.range.start),
                    file: this,
                    name: functionName,
                    nameRange: util.createRange(callee.range.start.line, columnIndexBegin, callee.range.start.line, columnIndexEnd),
                    //TODO keep track of parameters
                    args: args
                };
                this.functionCalls.push(functionCall);
            }
        }
    }

    /**
     * Find the function scope at the given position.
     * @param position
     * @param functionScopes
     */
    public getFunctionScopeAtPosition(position: Position, functionScopes?: FunctionScope[]): FunctionScope {
        if (!functionScopes) {
            functionScopes = this.functionScopes;
        }
        for (let scope of functionScopes) {
            if (util.rangeContains(scope.range, position)) {
                //see if any of that scope's children match the position also, and give them priority
                let childScope = this.getFunctionScopeAtPosition(position, scope.childrenScopes);
                if (childScope) {
                    return childScope;
                } else {
                    return scope;
                }
            }
        }
    }

    /**
     * Get completions available at the given cursor. This aggregates all values from this file and the current scope.
     */
    public getCompletions(position: Position, scope?: Scope): CompletionItem[] {
        let result = [] as CompletionItem[];

        //a map of lower-case names of all added options
        let names = {} as Record<string, boolean>;

        //handle script import completions
        let scriptImport = util.getScriptImportAtPosition(this.ownScriptImports, position);
        if (scriptImport) {
            return this.program.getScriptImportCompletions(this.pkgPath, scriptImport);
        }

        //if cursor is within a comment, disable completions
        let currentToken = this.getTokenAt(position);
        const tokenKind = currentToken?.kind;
        if (tokenKind === TokenKind.Comment) {
            return [];
        } else if (tokenKind === TokenKind.StringLiteral || tokenKind === TokenKind.TemplateStringQuasi) {
            const match = /^("?)(pkg|libpkg):/.exec(currentToken.text);
            if (match) {
                const [, openingQuote, fileProtocol] = match;
                //include every absolute file path from this scope
                for (const file of scope.getAllFiles()) {
                    const pkgPath = `${fileProtocol}:/${file.pkgPath.replace(/\\/g, '/')}`;
                    result.push({
                        label: pkgPath,
                        textEdit: TextEdit.replace(
                            util.createRange(
                                currentToken.range.start.line,
                                //+1 to step past the opening quote
                                currentToken.range.start.character + (openingQuote ? 1 : 0),
                                currentToken.range.end.line,
                                //-1 to exclude the closing quotemark (or the end character if there is no closing quotemark)
                                currentToken.range.end.character + (currentToken.text.endsWith('"') ? -1 : 0)
                            ),
                            pkgPath
                        ),
                        kind: CompletionItemKind.File
                    });
                }
                return result;
            } else {
                //do nothing. we don't want to show completions inside of strings...
                return [];
            }
        }

        let namespaceCompletions = this.getNamespaceCompletions(currentToken, this.parseMode, scope);
        if (namespaceCompletions.length > 0) {
            return namespaceCompletions;
        }
        //determine if cursor is inside a function
        let functionScope = this.getFunctionScopeAtPosition(position);
        if (!functionScope) {
            //we aren't in any function scope, so return the keyword completions and namespaces
            if (this.getTokenBefore(currentToken, TokenKind.New)) {
                // there's a new keyword, so only class types are viable here
                return [...this.getGlobalClassStatementCompletions(currentToken, this.parseMode)];
            } else {
                return [...KeywordCompletions, ...this.getGlobalClassStatementCompletions(currentToken, this.parseMode), ...namespaceCompletions];
            }
        }

        const classNameCompletions = this.getGlobalClassStatementCompletions(currentToken, this.parseMode);
        const newToken = this.getTokenBefore(currentToken, TokenKind.New);
        if (newToken) {
            //we are after a new keyword; so we can only be namespaces or classes at this point
            result.push(...classNameCompletions);
            result.push(...namespaceCompletions);
            return result;
        }

        if (this.tokenFollows(currentToken, TokenKind.Goto)) {
            return this.getLabelCompletion(functionScope);
        }

        if (this.isPositionNextToTokenKind(position, TokenKind.Dot)) {
            if (namespaceCompletions.length > 0) {
                //if we matched a namespace, after a dot, it can't be anything else but something from our namespace completions
                return namespaceCompletions;
            }

            const selfClassMemberCompletions = this.getClassMemberCompletions(position, currentToken, functionScope, scope);

            if (selfClassMemberCompletions.size > 0) {
                return [...selfClassMemberCompletions.values()].filter((i) => i.label !== 'new');
            }

            if (!this.getClassFromMReference(position, currentToken, functionScope)) {
                //and anything from any class in scope to a non m class
                let classMemberCompletions = scope.getAllClassMemberCompletions();
                result.push(...classMemberCompletions.values());
                result.push(...scope.getPropertyNameCompletions().filter((i) => !classMemberCompletions.has(i.label)));
            } else {
                result.push(...scope.getPropertyNameCompletions());
            }
        } else {
            //include namespaces
            result.push(...namespaceCompletions);

            //include class names
            result.push(...classNameCompletions);

            //include the global callables
            result.push(...scope.getCallablesAsCompletions(this.parseMode));

            //add `m` because that's always valid within a function
            result.push({
                label: 'm',
                kind: CompletionItemKind.Variable
            });
            names.m = true;

            result.push(...KeywordCompletions);

            //include local variables
            let variables = functionScope.variableDeclarations;
            for (let variable of variables) {
                //skip duplicate variable names
                if (names[variable.name.toLowerCase()]) {
                    continue;
                }
                names[variable.name.toLowerCase()] = true;
                result.push({
                    label: variable.name,
                    kind: isFunctionType(variable.type) ? CompletionItemKind.Function : CompletionItemKind.Variable
                });
            }

            if (this.parseMode === ParseMode.BrighterScript) {
                //include the first part of namespaces
                let namespaces = scope.getAllNamespaceStatements();
                for (let stmt of namespaces) {
                    let firstPart = stmt.nameExpression.getNameParts().shift();
                    //skip duplicate namespace names
                    if (names[firstPart.toLowerCase()]) {
                        continue;
                    }
                    names[firstPart.toLowerCase()] = true;
                    result.push({
                        label: firstPart,
                        kind: CompletionItemKind.Module
                    });
                }
            }
        }
        return result;
    }

    private getLabelCompletion(functionScope: FunctionScope) {
        return functionScope.labelStatements.map(label => ({
            label: label.name,
            kind: CompletionItemKind.Reference
        }));
    }

    private getClassMemberCompletions(position: Position, currentToken: Token, functionScope: FunctionScope, scope: Scope) {

        let classStatement = this.getClassFromMReference(position, currentToken, functionScope);
        let results = new Map<string, CompletionItem>();
        if (classStatement) {
            let classes = scope.getClassHierarchy(classStatement.item.getName(ParseMode.BrighterScript).toLowerCase());
            for (let cs of classes) {
                for (let member of [...cs?.item?.fields, ...cs?.item?.methods]) {
                    if (!results.has(member.name.text.toLowerCase())) {
                        results.set(member.name.text.toLowerCase(), {
                            label: member.name.text,
                            kind: isClassFieldStatement(member) ? CompletionItemKind.Field : CompletionItemKind.Function
                        });
                    }
                }
            }
        }
        return results;
    }

    public getClassFromMReference(position: Position, currentToken: Token, functionScope: FunctionScope): FileLink<ClassStatement> | undefined {
        let previousToken = this.getPreviousToken(currentToken);
        if (previousToken?.kind === TokenKind.Dot) {
            previousToken = this.getPreviousToken(previousToken);
        }
        if (previousToken?.kind === TokenKind.Identifier && previousToken?.text.toLowerCase() === 'm' && isClassMethodStatement(functionScope.func.functionStatement)) {
            return { item: this.parser.references.classStatements.find((cs) => util.rangeContains(cs.range, position)), file: this };
        }
        return undefined;
    }

    private getGlobalClassStatementCompletions(currentToken: Token, parseMode: ParseMode): CompletionItem[] {
        if (parseMode === ParseMode.BrightScript) {
            return [];
        }
        let results = new Map<string, CompletionItem>();
        let completionName = this.getPartialVariableName(currentToken, [TokenKind.New])?.toLowerCase();
        if (completionName?.includes('.')) {
            return [];
        }
        let scopes = this.program.getScopesForFile(this);
        for (let scope of scopes) {
            let classMap = scope.getClassMap();
            // let viableKeys = [...classMap.keys()].filter((k) => k.startsWith(completionName));
            for (const key of [...classMap.keys()]) {
                let cs = classMap.get(key).item;
                if (!results.has(cs.name.text)) {
                    results.set(cs.name.text, {
                        label: cs.name.text,
                        kind: CompletionItemKind.Class
                    });
                }
            }
        }
        return [...results.values()];
    }

    private getNamespaceCompletions(currentToken: Token, parseMode: ParseMode, scope: Scope): CompletionItem[] {
        //BrightScript does not support namespaces, so return an empty list in that case
        if (parseMode === ParseMode.BrightScript) {
            return [];
        }

        let completionName = this.getPartialVariableName(currentToken, [TokenKind.New]);
        if (!completionName) {
            return [];
        }
        //remove any trailing identifer and then any trailing dot, to give us the
        //name of its immediate parent namespace
        let closestParentNamespaceName = completionName.replace(/\.([a-z0-9_]*)?$/gi, '');
        let newToken = this.getTokenBefore(currentToken, TokenKind.New);

        let namespaceLookup = scope.namespaceLookup;
        let result = new Map<string, CompletionItem>();
        for (let key in namespaceLookup) {
            let namespace = namespaceLookup[key.toLowerCase()];
            //completionName = "NameA."
            //completionName = "NameA.Na
            //NameA
            //NameA.NameB
            //NameA.NameB.NameC
            if (namespace.fullName.toLowerCase() === closestParentNamespaceName.toLowerCase()) {
                //add all of this namespace's immediate child namespaces, bearing in mind if we are after a new keyword
                for (let childKey in namespace.namespaces) {
                    const ns = namespace.namespaces[childKey];
                    if (!newToken || ns.statements.find((s) => isClassStatement(s))) {
                        if (!result.has(ns.lastPartName)) {
                            result.set(ns.lastPartName, {
                                label: ns.lastPartName,
                                kind: CompletionItemKind.Module
                            });
                        }
                    }
                }

                //add function and class statement completions
                for (let stmt of namespace.statements) {
                    if (isClassStatement(stmt)) {
                        if (!result.has(stmt.name.text)) {
                            result.set(stmt.name.text, {
                                label: stmt.name.text,
                                kind: CompletionItemKind.Class
                            });
                        }
                    } else if (isFunctionStatement(stmt) && !newToken) {
                        if (!result.has(stmt.name.text)) {
                            result.set(stmt.name.text, {
                                label: stmt.name.text,
                                kind: CompletionItemKind.Function
                            });
                        }
                    }

                }

            }
        }
        return [...result.values()];
    }

    private getNamespaceDefinitions(token: Token, file: BrsFile): Location {
        //BrightScript does not support namespaces, so return an empty list in that case
        if (!token) {
            return undefined;
        }
        let location;

        const nameParts = this.getPartialVariableName(token, [TokenKind.New]).split('.');
        const endName = nameParts[nameParts.length - 1].toLowerCase();
        const namespaceName = nameParts.slice(0, -1).join('.').toLowerCase();

        const statementHandler = (statement: NamespaceStatement) => {
            if (!location && statement.getName(ParseMode.BrighterScript).toLowerCase() === namespaceName) {
                const namespaceItemStatementHandler = (statement: ClassStatement | FunctionStatement) => {
                    if (!location && statement.name.text.toLowerCase() === endName) {
                        const uri = util.pathToUri(file.pathAbsolute);
                        location = Location.create(uri, statement.range);
                    }
                };

                file.parser.ast.walk(createVisitor({
                    ClassStatement: namespaceItemStatementHandler,
                    FunctionStatement: namespaceItemStatementHandler
                }), {
                    walkMode: WalkMode.visitStatements
                });

            }
        };

        file.parser.ast.walk(createVisitor({
            NamespaceStatement: statementHandler
        }), {
            walkMode: WalkMode.visitStatements
        });

        return location;
    }
    /**
     * Given a current token, walk
     */
    public getPartialVariableName(currentToken: Token, excludeTokens: TokenKind[] = null) {
        let identifierAndDotKinds = [TokenKind.Identifier, ...AllowedLocalIdentifiers, TokenKind.Dot];

        //consume tokens backwards until we find something other than a dot or an identifier
        let tokens = [];
        const parser = this.parser;
        for (let i = parser.tokens.indexOf(currentToken); i >= 0; i--) {
            currentToken = parser.tokens[i];
            if (identifierAndDotKinds.includes(currentToken.kind) && (!excludeTokens || !excludeTokens.includes(currentToken.kind))) {
                tokens.unshift(currentToken.text);
            } else {
                break;
            }
        }

        //if we found name and dot tokens, join them together to make the namespace name
        if (tokens.length > 0) {
            return tokens.join('');
        } else {
            return undefined;
        }
    }

    public isPositionNextToTokenKind(position: Position, tokenKind: TokenKind) {
        const closestToken = this.getClosestToken(position);
        const previousToken = this.getPreviousToken(closestToken);
        const previousTokenKind = previousToken?.kind;
        //next to matched token
        if (!closestToken || closestToken.kind === TokenKind.Eof) {
            return false;
        } else if (closestToken.kind === tokenKind) {
            return true;
        } else if (closestToken.kind === TokenKind.Newline || previousTokenKind === TokenKind.Newline) {
            return false;
            //next to an identifier, which is next to token kind
        } else if (closestToken.kind === TokenKind.Identifier && previousTokenKind === tokenKind) {
            return true;
        } else {
            return false;
        }
    }

    private getTokenBefore(currentToken: Token, tokenKind: TokenKind): Token {
        const index = this.parser.tokens.indexOf(currentToken);
        for (let i = index - 1; i >= 0; i--) {
            currentToken = this.parser.tokens[i];
            if (currentToken.kind === TokenKind.Newline) {
                break;
            } else if (currentToken.kind === tokenKind) {
                return currentToken;
            }
        }
        return undefined;
    }

    private tokenFollows(currentToken: Token, tokenKind: TokenKind): boolean {
        const index = this.parser.tokens.indexOf(currentToken);
        if (index > 0) {
            return this.parser.tokens[index - 1].kind === tokenKind;
        }
        return false;
    }

    public getTokensUntil(currentToken: Token, tokenKind: TokenKind, direction: -1 | 1 = -1) {
        let tokens = [];
        for (let i = this.parser.tokens.indexOf(currentToken); direction === -1 ? i >= 0 : i === this.parser.tokens.length; i += direction) {
            currentToken = this.parser.tokens[i];
            if (currentToken.kind === TokenKind.Newline || currentToken.kind === tokenKind) {
                break;
            }
            tokens.push(currentToken);
        }
        return tokens;
    }

    public getPreviousToken(token: Token) {
        const parser = this.parser;
        let idx = parser.tokens.indexOf(token);
        return parser.tokens[idx - 1];
    }

    /**
     * Find the first scope that has a namespace with this name.
     * Returns false if no namespace was found with that name
     */
    public calleeStartsWithNamespace(callee: Expression) {
        let left = callee as any;
        while (isDottedGetExpression(left)) {
            left = left.obj;
        }

        if (isVariableExpression(left)) {
            let lowerName = left.name.text.toLowerCase();
            //find the first scope that contains this namespace
            let scopes = this.program.getScopesForFile(this);
            for (let scope of scopes) {
                if (scope.namespaceLookup[lowerName]) {
                    return true;
                }
            }
        }
        return false;
    }

    /**
     * Determine if the callee (i.e. function name) is a known function declared on the given namespace.
     */
    public calleeIsKnownNamespaceFunction(callee: Expression, namespaceName: string) {
        //if we have a variable and a namespace
        if (isVariableExpression(callee) && namespaceName) {
            let lowerCalleeName = callee?.name?.text?.toLowerCase();
            if (lowerCalleeName) {
                let scopes = this.program.getScopesForFile(this);
                for (let scope of scopes) {
                    let namespace = scope.namespaceLookup[namespaceName.toLowerCase()];
                    if (namespace.functionStatements[lowerCalleeName]) {
                        return true;
                    }
                }
            }
        }
        return false;
    }

    /**
     * Get the token closest to the position. if no token is found, the previous token is returned
     * @param position
     * @param tokens
     */
    public getClosestToken(position: Position) {
        let tokens = this.parser.tokens;
        for (let i = 0; i < tokens.length; i++) {
            let token = tokens[i];
            if (util.rangeContains(token.range, position)) {
                return token;
            }
            //if the position less than this token range, then this position touches no token,
            if (util.positionIsGreaterThanRange(position, token.range) === false) {
                let t = tokens[i - 1];
                //return the token or the first token
                return t ? t : tokens[0];
            }
        }
        //return the last token
        return tokens[tokens.length - 1];
    }

    /**
     * Builds a list of document symbols for this file. Used by LanguageServer's onDocumentSymbol functionality
     */
    public getDocumentSymbols() {
        if (this.documentSymbols) {
            return this.documentSymbols;
        }

        let symbols = [] as DocumentSymbol[];

        for (const statement of this.ast.statements) {
            const symbol = this.getDocumentSymbol(statement);
            if (symbol) {
                symbols.push(symbol);
            }
        }
        this.documentSymbols = symbols;
        return symbols;
    }

    /**
     * Builds a list of workspace symbols for this file. Used by LanguageServer's onWorkspaceSymbol functionality
     */
    public getWorkspaceSymbols() {
        if (this.workspaceSymbols) {
            return this.workspaceSymbols;
        }

        let symbols = [] as SymbolInformation[];

        for (const statement of this.ast.statements) {
            for (const symbol of this.generateWorkspaceSymbols(statement)) {
                symbols.push(symbol);
            }
        }
        this.workspaceSymbols = symbols;
        return symbols;
    }

    /**
     * Builds a single DocumentSymbol object for use by LanguageServer's onDocumentSymbol functionality
     */
    private getDocumentSymbol(statement: Statement) {
        let symbolKind: SymbolKind;
        const children = [] as DocumentSymbol[];

        if (isFunctionStatement(statement)) {
            symbolKind = SymbolKind.Function;
        } else if (isClassMethodStatement(statement)) {
            symbolKind = SymbolKind.Method;
        } else if (isClassFieldStatement(statement)) {
            symbolKind = SymbolKind.Field;
        } else if (isNamespaceStatement(statement)) {
            symbolKind = SymbolKind.Namespace;
            for (const childStatement of statement.body.statements) {
                const symbol = this.getDocumentSymbol(childStatement);
                if (symbol) {
                    children.push(symbol);
                }
            }
        } else if (isClassStatement(statement)) {
            symbolKind = SymbolKind.Class;
            for (const childStatement of statement.body) {
                const symbol = this.getDocumentSymbol(childStatement);
                if (symbol) {
                    children.push(symbol);
                }
            }
        } else {
            return;
        }

        const name = isClassFieldStatement(statement) ? statement.name.text : statement.getName(ParseMode.BrighterScript);
        return DocumentSymbol.create(name, '', symbolKind, statement.range, statement.range, children);
    }

    /**
     * Builds a single SymbolInformation object for use by LanguageServer's onWorkspaceSymbol functionality
     */
    private generateWorkspaceSymbols(statement: Statement, containerStatement?: ClassStatement | NamespaceStatement) {
        let symbolKind: SymbolKind;
        const symbols = [];

        if (isFunctionStatement(statement)) {
            symbolKind = SymbolKind.Function;
        } else if (isClassMethodStatement(statement)) {
            symbolKind = SymbolKind.Method;
        } else if (isNamespaceStatement(statement)) {
            symbolKind = SymbolKind.Namespace;

            for (const childStatement of statement.body.statements) {
                for (const symbol of this.generateWorkspaceSymbols(childStatement, statement)) {
                    symbols.push(symbol);
                }
            }
        } else if (isClassStatement(statement)) {
            symbolKind = SymbolKind.Class;

            for (const childStatement of statement.body) {
                for (const symbol of this.generateWorkspaceSymbols(childStatement, statement)) {
                    symbols.push(symbol);
                }
            }
        } else {
            return symbols;
        }

        const name = statement.getName(ParseMode.BrighterScript);
        const uri = util.pathToUri(this.pathAbsolute);
        const symbol = SymbolInformation.create(name, symbolKind, statement.range, uri, containerStatement?.getName(ParseMode.BrighterScript));
        symbols.push(symbol);
        return symbols;
    }

    /**
     * Given a position in a file, if the position is sitting on some type of identifier,
     * go to the definition of that identifier (where this thing was first defined)
     */
    public getDefinition(position: Position) {
        let results: Location[] = [];

        //get the token at the position
        const token = this.getTokenAt(position);

        // While certain other tokens are allowed as local variables (AllowedLocalIdentifiers: https://github.com/rokucommunity/brighterscript/blob/master/src/lexer/TokenKind.ts#L418), these are converted by the parser to TokenKind.Identifier by the time we retrieve the token using getTokenAt
        let definitionTokenTypes = [
            TokenKind.Identifier,
            TokenKind.StringLiteral
        ];

        //throw out invalid tokens and the wrong kind of tokens
        if (!token || !definitionTokenTypes.includes(token.kind)) {
            return results;
        }

        let textToSearchFor = token.text.toLowerCase();

        const previousToken = this.getTokenAt({ line: token.range.start.line, character: token.range.start.character });

        if (previousToken?.kind === TokenKind.Callfunc) {
            for (const scope of this.program.getScopes()) {
                //to only get functions defined in interface methods
                const callable = scope.getAllCallables().find((c) => c.callable.name.toLowerCase() === textToSearchFor); // eslint-disable-line @typescript-eslint/no-loop-func
                if (callable) {
                    results.push(Location.create(util.pathToUri((callable.callable.file as BrsFile).pathAbsolute), callable.callable.functionStatement.range));
                }
            }
            return results;
        }

        let classToken = this.getTokenBefore(token, TokenKind.Class);
        if (classToken) {
            let cs = this.parser.references.classStatements.find((cs) => cs.classKeyword.range === classToken.range);
            if (cs?.parentClassName) {
                const nameParts = cs.parentClassName.getNameParts();
                let extendedClass = this.getClassFileLink(nameParts[nameParts.length - 1], nameParts.slice(0, -1).join('.'));
                if (extendedClass) {
                    results.push(Location.create(util.pathToUri(extendedClass.file.pathAbsolute), extendedClass.item.range));
                }
            }
            return results;
        }

        if (token.kind === TokenKind.StringLiteral) {
            // We need to strip off the quotes but only if present
            const startIndex = textToSearchFor.startsWith('"') ? 1 : 0;

            let endIndex = textToSearchFor.length;
            if (textToSearchFor.endsWith('"')) {
                endIndex--;
            }
            textToSearchFor = textToSearchFor.substring(startIndex, endIndex);
        }

        //look through local variables first, get the function scope for this position (if it exists)
        const functionScope = this.getFunctionScopeAtPosition(position);
        if (functionScope) {
            //find any variable or label with this name
            for (const varDeclaration of functionScope.variableDeclarations) {
                //we found a variable declaration with this token text!
                if (varDeclaration.name.toLowerCase() === textToSearchFor) {
                    const uri = util.pathToUri(this.pathAbsolute);
                    results.push(Location.create(uri, varDeclaration.nameRange));
                }
            }
            if (this.tokenFollows(token, TokenKind.Goto)) {
                for (const label of functionScope.labelStatements) {
                    if (label.name.toLocaleLowerCase() === textToSearchFor) {
                        const uri = util.pathToUri(this.pathAbsolute);
                        results.push(Location.create(uri, label.nameRange));
                    }
                }
            }
        }

        const filesSearched = new Set<BrsFile>();
        //look through all files in scope for matches
        for (const scope of this.program.getScopesForFile(this)) {
            for (const file of scope.getAllFiles()) {
                if (isXmlFile(file) || filesSearched.has(file)) {
                    continue;
                }
                filesSearched.add(file);

                if (previousToken?.kind === TokenKind.Dot && file.parseMode === ParseMode.BrighterScript) {
                    results.push(...this.getClassMemberDefinitions(textToSearchFor, file));
                    const namespaceDefinition = this.getNamespaceDefinitions(token, file);
                    if (namespaceDefinition) {
                        results.push(namespaceDefinition);
                    }
                }
                const statementHandler = (statement: FunctionStatement) => {
                    if (statement.getName(this.parseMode).toLowerCase() === textToSearchFor) {
                        const uri = util.pathToUri(file.pathAbsolute);
                        results.push(Location.create(uri, statement.range));
                    }
                };

                file.parser.ast.walk(createVisitor({
                    FunctionStatement: statementHandler
                }), {
                    walkMode: WalkMode.visitStatements
                });
            }
        }
        return results;
    }

    public getClassMemberDefinitions(textToSearchFor: string, file: BrsFile): Location[] {
        let results: Location[] = [];
        //get class fields and members
        const statementHandler = (statement: ClassMethodStatement) => {
            if (statement.getName(file.parseMode).toLowerCase() === textToSearchFor) {
                results.push(Location.create(util.pathToUri(file.pathAbsolute), statement.range));
            }
        };
        const fieldStatementHandler = (statement: ClassFieldStatement) => {
            if (statement.name.text.toLowerCase() === textToSearchFor) {
                results.push(Location.create(util.pathToUri(file.pathAbsolute), statement.range));
            }
        };
        file.parser.ast.walk(createVisitor({
            ClassMethodStatement: statementHandler,
            ClassFieldStatement: fieldStatementHandler
        }), {
            walkMode: WalkMode.visitStatements
        });

        return results;
    }

    public getHover(position: Position): Hover {
        //get the token at the position
        let token = this.getTokenAt(position);

        let hoverTokenTypes = [
            TokenKind.Identifier,
            TokenKind.Function,
            TokenKind.EndFunction,
            TokenKind.Sub,
            TokenKind.EndSub
        ];

        //throw out invalid tokens and the wrong kind of tokens
        if (!token || !hoverTokenTypes.includes(token.kind)) {
            return null;
        }

        let lowerTokenText = token.text.toLowerCase();

        //look through local variables first
        {
            //get the function scope for this position (if exists)
            let functionScope = this.getFunctionScopeAtPosition(position);
            if (functionScope) {
                //find any variable with this name
                for (const varDeclaration of functionScope.variableDeclarations) {
                    //we found a variable declaration with this token text!
                    if (varDeclaration.name.toLowerCase() === lowerTokenText) {
                        let typeText: string;
                        if (isFunctionType(varDeclaration.type)) {
                            typeText = varDeclaration.type.toString();
                        } else {
                            typeText = `${varDeclaration.name} as ${varDeclaration.type.toString()}`;
                        }
                        return {
                            range: token.range,
                            //append the variable name to the front for scope
                            contents: typeText
                        };
                    }
                }
                for (const labelStatement of functionScope.labelStatements) {
                    if (labelStatement.name.toLocaleLowerCase() === lowerTokenText) {
                        return {
                            range: token.range,
                            contents: `${labelStatement.name}: label`
                        };
                    }
                }
            }
        }

        //look through all callables in relevant scopes
        {
            let scopes = this.program.getScopesForFile(this);
            for (let scope of scopes) {
                let callable = scope.getCallableByName(lowerTokenText);
                if (callable) {
                    return {
                        range: token.range,
                        contents: callable.type.toString()
                    };
                }
            }
        }
    }

<<<<<<< HEAD
    public getCodeActions(range: Range, codeActions: CodeAction[]) {
        const lineDiagnostics = this.diagnostics.filter(x => x.range?.start.line === range.start.line);
        this.program.plugins.emit('onFileGetCodeActions', {
            program: this.program,
            file: this,
            range: range,
            diagnostics: lineDiagnostics,
            codeActions: codeActions
        });
    }

=======
>>>>>>> c9ec036b
    public getSignatureHelpForNamespaceMethods(callableName: string, dottedGetText: string, scope: Scope): { key: string; signature: SignatureInformation }[] {
        if (!dottedGetText) {
            return [];
        }
        let namespaceLookup = scope.namespaceLookup;
        let resultsMap = new Map<string, SignatureInfoObj>();
        for (let key in namespaceLookup) {
            let namespace = namespaceLookup[key.toLowerCase()];
            //completionName = "NameA."
            //completionName = "NameA.Na
            //NameA
            //NameA.NameB
            //NameA.NameB.NameC
            if (namespace.fullName.toLowerCase() === dottedGetText.toLowerCase()) {
                //add function and class statement completions
                for (let stmt of namespace.statements) {
                    if (isFunctionStatement(stmt) && stmt.name.text.toLowerCase() === callableName.toLowerCase()) {
                        const result = (namespace.file as BrsFile)?.getSignatureHelpForStatement(stmt);
                        if (!resultsMap.has(result.key)) {
                            resultsMap.set(result.key, result);
                        }
                    }
                }

            }
        }

        return [...resultsMap.values()];
    }

    public getSignatureHelpForStatement(statement: Statement): SignatureInfoObj {
        if (!isFunctionStatement(statement) && !isClassMethodStatement(statement)) {
            return undefined;
        }
        const func = statement.func;
        const funcStartPosition = func.range.start;

        // Get function comments in reverse order
        let currentToken = this.getTokenAt(funcStartPosition);
        let functionComments = [] as string[];
        while (currentToken) {
            currentToken = this.getPreviousToken(currentToken);

            if (!currentToken) {
                break;
            }
            if (currentToken.range.start.line + 1 < funcStartPosition.line) {
                if (functionComments.length === 0) {
                    break;
                }
            }

            const kind = currentToken.kind;
            if (kind === TokenKind.Comment) {
                // Strip off common leading characters to make it easier to read
                const commentText = currentToken.text.replace(/^[' *\/]+/, '');
                functionComments.unshift(commentText);
            } else if (kind === TokenKind.Newline) {
                if (functionComments.length === 0) {
                    continue;
                }
                // if we already had a new line as the last token then exit out
                if (functionComments[0] === currentToken.text) {
                    break;
                }
                functionComments.unshift(currentToken.text);
            } else {
                break;
            }
        }

        const documentation = functionComments.join('').trim();

        const lines = util.splitIntoLines(this.fileContents);
        let key = statement.name.text + documentation;
        const params = [] as ParameterInformation[];
        for (const param of func.parameters) {
            params.push(ParameterInformation.create(param.name.text));
            key += param.name.text;
        }

        const label = util.getTextForRange(lines, util.createRangeFromPositions(func.functionType.range.start, func.body.range.start)).trim();
        const signature = SignatureInformation.create(label, documentation, ...params);
        const index = 1;
        return { key: key, signature: signature, index: index };
    }

    private getClassMethod(classStatement: ClassStatement, name: string, walkParents = true): ClassMethodStatement | undefined {
        //TODO - would like to write this with getClassHieararchy; but got stuck on working out the scopes to use... :(
        let statement;
        const statementHandler = (e) => {
            if (!statement && e.name.text.toLowerCase() === name.toLowerCase()) {
                statement = e;
            }
        };
        while (classStatement) {
            classStatement.walk(createVisitor({
                ClassMethodStatement: statementHandler
            }), {
                walkMode: WalkMode.visitStatements
            });
            if (statement) {
                break;
            }
            if (walkParents && classStatement.parentClassName) {
                const nameParts = classStatement.parentClassName.getNameParts();
                classStatement = this.getClassFileLink(nameParts[nameParts.length - 1], nameParts.slice(0, -1).join('.'))?.item;
            } else {
                break;
            }

        }
        return statement;
    }

    public getClassSignatureHelp(classStatement: ClassStatement): SignatureInfoObj | undefined {
        const classConstructor = this.getClassMethod(classStatement, 'new');
        let sigHelp = classConstructor ? this.getSignatureHelpForStatement(classConstructor) : undefined;
        if (sigHelp) {
            sigHelp.key = classStatement.getName(ParseMode.BrighterScript);
            sigHelp.signature.label = sigHelp.signature.label.replace(/(function|sub) new/, sigHelp.key);
        }
        return sigHelp;
    }

    public getReferences(position: Position) {

        const callSiteToken = this.getTokenAt(position);

        let locations = [] as Location[];

        const searchFor = callSiteToken.text.toLowerCase();

        const scopes = this.program.getScopesForFile(this);

        for (const scope of scopes) {
            const processedFiles = new Set<BrsFile>();
            for (const file of scope.getAllFiles()) {
                if (isXmlFile(file) || processedFiles.has(file)) {
                    continue;
                }
                processedFiles.add(file);
                file.ast.walk(createVisitor({
                    VariableExpression: (e) => {
                        if (e.name.text.toLowerCase() === searchFor) {
                            locations.push(Location.create(util.pathToUri(file.pathAbsolute), e.range));
                        }
                    }
                }), {
                    walkMode: WalkMode.visitExpressionsRecursive
                });
            }
        }
        return locations;
    }

    /**
     * Convert the brightscript/brighterscript source code into valid brightscript
     */
    public transpile(): CodeWithSourceMap {
        const state = new BrsTranspileState(this);
        let transpileResult: SourceNode | undefined;

        if (this.needsTranspiled) {
            transpileResult = new SourceNode(null, null, state.srcPath, this.ast.transpile(state));
        } else if (this.program.options.sourceMap) {
            //emit code as-is with a simple map to the original file location
            transpileResult = util.simpleMap(state.srcPath, this.fileContents);
        } else {
            //simple SourceNode wrapping the entire file to simplify the logic below
            transpileResult = new SourceNode(null, null, state.srcPath, this.fileContents);
        }

        if (this.program.options.sourceMap) {
            return new SourceNode(null, null, null, [
                transpileResult,
                //add the sourcemap reference comment
                `'//# sourceMappingURL=./${path.basename(state.srcPath)}.map`
            ]).toStringWithSourceMap();
        } else {
            return {
                code: transpileResult.toString(),
                map: undefined
            };
        }
    }

    public getTypedef() {
        const state = new BrsTranspileState(this);
        const typedef = this.ast.getTypedef(state);
        const programNode = new SourceNode(null, null, this.pathAbsolute, typedef);
        return programNode.toString();
    }

    public dispose() {
        this._parser?.dispose();
    }
}

/**
 * List of completions for all valid keywords/reserved words.
 * Build this list once because it won't change for the lifetime of this process
 */
export const KeywordCompletions = Object.keys(Keywords)
    //remove any keywords with whitespace
    .filter(x => !x.includes(' '))
    //create completions
    .map(x => {
        return {
            label: x,
            kind: CompletionItemKind.Keyword
        } as CompletionItem;
    });<|MERGE_RESOLUTION|>--- conflicted
+++ resolved
@@ -294,9 +294,7 @@
         }
     }
 
-    public validate() {
-
-    }
+    public validate() { }
 
     public findAndValidateImportAndImportStatements() {
         let topOfFileIncludeStatements = [] as Array<LibraryStatement | ImportStatement>;
@@ -1482,20 +1480,6 @@
         }
     }
 
-<<<<<<< HEAD
-    public getCodeActions(range: Range, codeActions: CodeAction[]) {
-        const lineDiagnostics = this.diagnostics.filter(x => x.range?.start.line === range.start.line);
-        this.program.plugins.emit('onFileGetCodeActions', {
-            program: this.program,
-            file: this,
-            range: range,
-            diagnostics: lineDiagnostics,
-            codeActions: codeActions
-        });
-    }
-
-=======
->>>>>>> c9ec036b
     public getSignatureHelpForNamespaceMethods(callableName: string, dottedGetText: string, scope: Scope): { key: string; signature: SignatureInformation }[] {
         if (!dottedGetText) {
             return [];
