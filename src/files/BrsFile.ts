--- conflicted
+++ resolved
@@ -11,17 +11,9 @@
 import type { Token } from '../lexer';
 import { Lexer, TokenKind, AllowedLocalIdentifiers, Keywords } from '../lexer';
 import { Parser, ParseMode } from '../parser';
-<<<<<<< HEAD
-import { FunctionExpression, VariableExpression, Expression } from '../parser/Expression';
-import { AssignmentStatement, ClassStatement, LibraryStatement, ImportStatement } from '../parser/Statement';
-import { Program } from '../Program';
-import { BscType } from '../types/BscType';
-=======
 import type { FunctionExpression, VariableExpression, Expression } from '../parser/Expression';
 import type { AssignmentStatement, ClassStatement, LibraryStatement, ImportStatement } from '../parser/Statement';
 import type { Program } from '../Program';
-import type { BrsType } from '../types/BrsType';
->>>>>>> 5367b57c
 import { DynamicType } from '../types/DynamicType';
 import { FunctionType } from '../types/FunctionType';
 import { VoidType } from '../types/VoidType';
@@ -31,6 +23,7 @@
 import { LogLevel } from '../Logger';
 import { serializeError } from 'serialize-error';
 import { isCallExpression, isClassStatement, isCommentStatement, isDottedGetExpression, isFunctionExpression, isFunctionStatement, isFunctionType, isImportStatement, isLibraryStatement, isLiteralExpression, isStringType, isVariableExpression } from '../astUtils/reflection';
+import type { BscType } from '../types/BscType';
 
 /**
  * Holds all details about this file within the scope of the whole program
@@ -469,30 +462,7 @@
         }
     }
 
-<<<<<<< HEAD
-    /**
-     * Get all ancenstors of an object with the given key
-     * @param statements
-     * @param key
-     */
-    private getAncestors(key: string) {
-        let parts = key.split('.');
-        //throw out the last part (because that's the "child")
-        parts.pop();
-
-        let current = this.ast.statements;
-        let ancestors = [];
-        for (let part of parts) {
-            current = current[part];
-            ancestors.push(current);
-        }
-        return ancestors;
-    }
-
     private getBscTypeFromAssignment(assignment: AssignmentStatement, scope: FunctionScope): BscType {
-=======
-    private getBRSTypeFromAssignment(assignment: AssignmentStatement, scope: FunctionScope): BrsType {
->>>>>>> 5367b57c
         try {
             //function
             if (isFunctionExpression(assignment.value)) {
