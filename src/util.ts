--- conflicted
+++ resolved
@@ -974,14 +974,10 @@
     /**
      * Convert a token into a BscType
      */
-<<<<<<< HEAD
-    public tokenToBscType(token: Token) {
+    public tokenToBscType(token: Token, allowCustomType = true) {
         if (!token) {
             return new DynamicType();
         }
-=======
-    public tokenToBscType(token: Token, allowCustomType = true) {
->>>>>>> 6c6bdcde
         // eslint-disable-next-line @typescript-eslint/switch-exhaustiveness-check
         switch (token.kind) {
             case TokenKind.Boolean:
