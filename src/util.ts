import * as fs from 'fs';
import * as fsExtra from 'fs-extra';
import type { ParseError } from 'jsonc-parser';
import { parse as parseJsonc, printParseErrorCode } from 'jsonc-parser';
import * as path from 'path';
import * as rokuDeploy from 'roku-deploy';
import type { Position, Range } from 'vscode-languageserver';
import { URI } from 'vscode-uri';
import * as xml2js from 'xml2js';
<<<<<<< HEAD
import * as extname from 'path-complete-extname';
import { BsConfig } from './BsConfig';
=======

import type { BsConfig } from './BsConfig';
>>>>>>> 5367b57c
import { DiagnosticMessages } from './DiagnosticMessages';
import type { CallableContainer, BsDiagnostic, FileReference, CallableContainerMap } from './interfaces';
import { ValueKind } from './interfaces';
import { BooleanType } from './types/BooleanType';
import type { BrsType } from './types/BrsType';
import { DoubleType } from './types/DoubleType';
import { DynamicType } from './types/DynamicType';
import { FloatType } from './types/FloatType';
import { FunctionType } from './types/FunctionType';
import { IntegerType } from './types/IntegerType';
import { InvalidType } from './types/InvalidType';
import { LongIntegerType } from './types/LongIntegerType';
import { ObjectType } from './types/ObjectType';
import { StringType } from './types/StringType';
import { UninitializedType } from './types/UninitializedType';
import { VoidType } from './types/VoidType';
import { ParseMode } from './parser/Parser';
import type { DottedGetExpression, VariableExpression } from './parser/Expression';
import { LogLevel } from './Logger';
import type { Token } from './lexer';
import { TokenKind } from './lexer';
import type { CompilerPlugin } from '.';
import { isBrsFile, isDottedGetExpression, isVariableExpression } from './astUtils';

export class Util {

    public clearConsole() {
        // process.stdout.write('\x1Bc');
    }

    /**
     * Determine if the file exists
     * @param filePath
     */
    public async fileExists(filePath: string | undefined) {
        if (!filePath) {
            return false;
        } else {
            return fsExtra.pathExists(filePath);
        }
    }

    /**
     * Determine if this path is a directory
     */
    public isDirectorySync(dirPath: string | undefined) {
        return fs.existsSync(dirPath) && fs.lstatSync(dirPath).isDirectory();
    }

    /**
     * Load a file from disc into a string
     * @param filePath
     */
    public async getFileContents(filePath: string) {
        let file = await fsExtra.readFile(filePath);
        let fileContents = file.toString();
        return fileContents;
    }

    /**
     * Given a pkg path of any kind, transform it to a roku-specific pkg path (i.e. "pkg:/some/path.brs")
     */
    public getRokuPkgPath(pkgPath: string) {
        pkgPath = pkgPath.replace(/\\/g, '/');
        return 'pkg:/' + pkgPath;
    }

    /**
     * Given a path to a file/directory, replace all path separators with the current system's version.
     * @param filePath
     */
    public pathSepNormalize(filePath: string, separator?: string) {
        if (!filePath) {
            return filePath;
        }
        separator = separator ? separator : path.sep;
        return filePath.replace(/[\\/]+/g, separator);
    }

    /**
     * Find the path to the config file.
     * If the config file path doesn't exist
     * @param configFilePath
     */
    public async getConfigFilePath(cwd?: string) {
        cwd = cwd ?? process.cwd();
        let configPath = path.join(cwd, 'bsconfig.json');
        //find the nearest config file path
        for (let i = 0; i < 100; i++) {
            if (await this.fileExists(configPath)) {
                return configPath;
            } else {
                let parentDirPath = path.dirname(path.dirname(configPath));
                configPath = path.join(parentDirPath, 'bsconfig.json');
            }
        }
    }

    public getRangeFromOffsetLength(text: string, offset: number, length: number) {
        let lineIndex = 0;
        let colIndex = 0;
        for (let i = 0; i < text.length; i++) {
            if (offset === i) {
                break;
            }
            let char = text[i];
            if (char === '\n' || (char === '\r' && text[i + 1] === '\n')) {
                lineIndex++;
                colIndex = 0;
                i++;
                continue;
            } else {
                colIndex++;
            }
        }
        return util.createRange(lineIndex, colIndex, lineIndex, colIndex + length);
    }

    /**
     * Load the contents of a config file.
     * If the file extends another config, this will load the base config as well.
     * @param configFilePath
     * @param parentProjectPaths
     */
    public async loadConfigFile(configFilePath: string, parentProjectPaths?: string[], cwd = process.cwd()) {
        if (configFilePath) {
            //if the config file path starts with question mark, then it's optional. return undefined if it doesn't exist
            if (configFilePath.startsWith('?')) {
                //remove leading question mark
                configFilePath = configFilePath.substring(1);
                if (await fsExtra.pathExists(path.resolve(cwd, configFilePath)) === false) {
                    return undefined;
                }
            }
            //keep track of the inheritance chain
            parentProjectPaths = parentProjectPaths ? parentProjectPaths : [];
            configFilePath = path.resolve(cwd, configFilePath);
            if (parentProjectPaths?.includes(configFilePath)) {
                parentProjectPaths.push(configFilePath);
                parentProjectPaths.reverse();
                throw new Error('Circular dependency detected: "' + parentProjectPaths.join('" => ') + '"');
            }
            //load the project file
            let projectFileContents = await this.getFileContents(configFilePath);
            let parseErrors = [] as ParseError[];
            let projectConfig = parseJsonc(projectFileContents, parseErrors) as BsConfig;
            if (parseErrors.length > 0) {
                let err = parseErrors[0];
                let diagnostic = {
                    ...DiagnosticMessages.bsConfigJsonHasSyntaxErrors(printParseErrorCode(parseErrors[0].error)),
                    file: {
                        pathAbsolute: configFilePath
                    },
                    range: this.getRangeFromOffsetLength(projectFileContents, err.offset, err.length)
                } as BsDiagnostic;
                throw diagnostic; //eslint-disable-line @typescript-eslint/no-throw-literal
            }
            this.resolvePluginPaths(projectConfig, configFilePath);

            let projectFileCwd = path.dirname(configFilePath);

            let result: BsConfig;
            //if the project has a base file, load it
            if (projectConfig && typeof projectConfig.extends === 'string') {
                let baseProjectConfig = await this.loadConfigFile(projectConfig.extends, [...parentProjectPaths, configFilePath], projectFileCwd);
                //extend the base config with the current project settings
                result = { ...baseProjectConfig, ...projectConfig };
            } else {
                result = projectConfig;
                let ancestors = parentProjectPaths ? parentProjectPaths : [];
                ancestors.push(configFilePath);
                (result as any)._ancestors = parentProjectPaths;
            }

            //make any paths in the config absolute (relative to the CURRENT config file)
            if (result.outFile) {
                result.outFile = path.resolve(projectFileCwd, result.outFile);
            }
            if (result.rootDir) {
                result.rootDir = path.resolve(projectFileCwd, result.rootDir);
            }
            if (result.cwd) {
                result.cwd = path.resolve(projectFileCwd, result.cwd);
            }

            return result;
        }
    }

    /**
     * Relative paths to scripts in plugins should be resolved relatively to the bsconfig file
     * and de-duplicated
     * @param config Parsed configuration
     * @param configFilePath Path of the configuration file
     */
    public resolvePluginPaths(config: BsConfig, configFilePath: string) {
        if (config.plugins?.length > 0) {
            const relPath = path.dirname(configFilePath);
            const exists: Record<string, boolean> = {};
            config.plugins = config.plugins.map(p => {
                return p?.startsWith('.') ? path.resolve(relPath, p) : p;
            }).filter(p => {
                if (!p || exists[p]) {
                    return false;
                }
                exists[p] = true;
                return true;
            });
        }
    }

    /**
     * Do work within the scope of a changed current working directory
     * @param targetCwd
     * @param callback
     */
    public cwdWork<T>(targetCwd: string | null | undefined, callback: () => T) {
        let originalCwd = process.cwd();
        if (targetCwd) {
            process.chdir(targetCwd);
        }

        let result: T;
        let err;

        try {
            result = callback();
        } catch (e) {
            err = e;
        }

        if (targetCwd) {
            process.chdir(originalCwd);
        }

        if (err) {
            throw err;
        } else {
            return result;
        }
    }

    /**
     * Given a BsConfig object, start with defaults,
     * merge with bsconfig.json and the provided options.
     * @param config
     */
    public async normalizeAndResolveConfig(config: BsConfig) {
        let result = this.normalizeConfig({});

        //if no options were provided, try to find a bsconfig.json file
        if (!config || !config.project) {
            result.project = await this.getConfigFilePath(config?.cwd);
        } else {
            //use the config's project link
            result.project = config.project;
        }
        if (result.project) {
            let configFile = await this.loadConfigFile(result.project, null, config?.cwd);
            result = Object.assign(result, configFile);
        }

        //override the defaults with the specified options
        result = Object.assign(result, config);

        return result;
    }

    /**
     * Set defaults for any missing items
     * @param config
     */
    public normalizeConfig(config: BsConfig) {
        config = config || {} as BsConfig;
        config.deploy = config.deploy === true ? true : false;
        //use default options from rokuDeploy
        config.files = config.files ?? rokuDeploy.getOptions().files;
        config.createPackage = config.createPackage === false ? false : true;
        let rootFolderName = path.basename(process.cwd());
        config.outFile = config.outFile ?? `./out/${rootFolderName}.zip`;
        config.username = config.username ?? 'rokudev';
        config.watch = config.watch === true ? true : false;
        config.emitFullPaths = config.emitFullPaths === true ? true : false;
        config.retainStagingFolder = config.retainStagingFolder === true ? true : false;
        config.copyToStaging = config.copyToStaging === false ? false : true;
        config.ignoreErrorCodes = config.ignoreErrorCodes ?? [];
        config.diagnosticFilters = config.diagnosticFilters ?? [];
        config.plugins = config.plugins ?? [];
        config.autoImportComponentScript = config.autoImportComponentScript === true ? true : false;
        config.showDiagnosticsInConsole = config.showDiagnosticsInConsole === false ? false : true;
        config.sourceRoot = config.sourceRoot ? standardizePath(config.sourceRoot) : undefined;
        config.cwd = config.cwd ?? process.cwd();
        if (typeof config.logLevel === 'string') {
            config.logLevel = LogLevel[(config.logLevel as string).toLowerCase()];
        }
        config.logLevel = config.logLevel ?? LogLevel.log;
        return config;
    }

    /**
     * Get the root directory from options.
     * Falls back to options.cwd.
     * Falls back to process.cwd
     * @param options
     */
    public getRootDir(options: BsConfig) {
        if (!options) {
            throw new Error('Options is required');
        }
        let cwd = options.cwd;
        cwd = cwd ? cwd : process.cwd();
        let rootDir = options.rootDir ? options.rootDir : cwd;

        rootDir = path.resolve(cwd, rootDir);

        return rootDir;
    }

    /**
     * Format a string with placeholders replaced by argument indexes
     * @param subject
     * @param params
     */
    public stringFormat(subject: string, ...args) {
        return subject.replace(/{(\d+)}/g, (match, num) => {
            return typeof args[num] !== 'undefined' ? args[num] : match;
        });
    }

    public valueKindToBrsType(kind: ValueKind): BrsType {
        switch (kind) {
            case ValueKind.Boolean:
                return new BooleanType();
            //TODO refine the function type on the outside (I don't think this ValueKind is actually returned)
            case ValueKind.Callable:
                return new FunctionType(new VoidType());
            case ValueKind.Double:
                return new DoubleType();
            case ValueKind.Dynamic:
                return new DynamicType();
            case ValueKind.Float:
                return new FloatType();
            case ValueKind.Int32:
                return new IntegerType();
            case ValueKind.Int64:
                return new LongIntegerType();
            case ValueKind.Invalid:
                return new InvalidType();
            case ValueKind.Object:
                return new ObjectType();
            case ValueKind.String:
                return new StringType();
            case ValueKind.Uninitialized:
                return new UninitializedType();
            case ValueKind.Void:
                return new VoidType();
            default:
                return undefined;
        }
    }

    /**
     * Given a list of callables as a dictionary indexed by their full name (namespace included, transpiled to underscore-separated.
     * @param callables
     */
    public getCallableContainersByLowerName(callables: CallableContainer[]) {
        //find duplicate functions
        let result = {} as CallableContainerMap;

        for (let callableContainer of callables) {
            let lowerName = callableContainer.callable.getName(ParseMode.BrightScript).toLowerCase();

            //create a new array for this name
            if (result[lowerName] === undefined) {
                result[lowerName] = [];
            }
            result[lowerName].push(callableContainer);
        }
        return result;
    }

    /**
     * Split a file by newline characters (LF or CRLF)
     * @param text
     */
    public getLines(text: string) {
        return text.split(/\r?\n/);
    }

    /**
     * Given an absolute path to a source file, and a target path,
     * compute the pkg path for the target relative to the source file's location
     * @param containingFilePathAbsolute
     * @param targetPath
     */
    public getPkgPathFromTarget(containingFilePathAbsolute: string, targetPath: string) {
        //if the target starts with 'pkg:', it's an absolute path. Return as is
        if (targetPath.startsWith('pkg:/')) {
            targetPath = targetPath.substring(5);
            if (targetPath === '') {
                return null;
            } else {
                return path.normalize(targetPath);
            }
        }
        if (targetPath === 'pkg:') {
            return null;
        }

        //remove the filename
        let containingFolder = path.normalize(path.dirname(containingFilePathAbsolute));
        //start with the containing folder, split by slash
        let result = containingFolder.split(path.sep);

        //split on slash
        let targetParts = path.normalize(targetPath).split(path.sep);

        for (let part of targetParts) {
            if (part === '' || part === '.') {
                //do nothing, it means current directory
                continue;
            }
            if (part === '..') {
                //go up one directory
                result.pop();
            } else {
                result.push(part);
            }
        }
        return result.join(path.sep);
    }

    /**
     * Compute the relative path from the source file to the target file
     * @param pkgSourcePathAbsolute  - the absolute path to the source relative to the package location
     * @param pkgTargetPathAbsolute  - the absolute path ro the target relative to the package location
     */
    public getRelativePath(pkgSourcePathAbsolute: string, pkgTargetPathAbsolute: string) {
        pkgSourcePathAbsolute = path.normalize(pkgSourcePathAbsolute);
        pkgTargetPathAbsolute = path.normalize(pkgTargetPathAbsolute);

        //break by path separator
        let sourceParts = pkgSourcePathAbsolute.split(path.sep);
        let targetParts = pkgTargetPathAbsolute.split(path.sep);

        let commonParts = [] as string[];
        //find their common root
        for (let i = 0; i < targetParts.length; i++) {
            if (targetParts[i].toLowerCase() === sourceParts[i].toLowerCase()) {
                commonParts.push(targetParts[i]);
            } else {
                //we found a non-matching part...so no more commonalities past this point
                break;
            }
        }

        //throw out the common parts from both sets
        sourceParts.splice(0, commonParts.length);
        targetParts.splice(0, commonParts.length);

        //throw out the filename part of source
        sourceParts.splice(sourceParts.length - 1, 1);
        //start out by adding updir paths for each remaining source part
        let resultParts = sourceParts.map(() => '..');

        //now add every target part
        resultParts = [...resultParts, ...targetParts];
        return path.join(...resultParts);
    }

    /**
     * Walks left in a DottedGetExpression and returns a VariableExpression if found, or undefined if not found
     */
    public findBeginningVariableExpression(dottedGet: DottedGetExpression): VariableExpression | undefined {
        let left: any = dottedGet;
        while (left) {
            if (isVariableExpression(left)) {
                return left;
            } else if (isDottedGetExpression(left)) {
                left = left.obj;
            } else {
                break;
            }
        }
    }

    /**
     * Test if `position` is in `range`. If the position is at the edges, will return true.
     * Adapted from core vscode
     * @param range
     * @param position
     */
    public rangeContains(range: Range, position: Position) {
        if (position.line < range.start.line || position.line > range.end.line) {
            return false;
        }
        if (position.line === range.start.line && position.character < range.start.character) {
            return false;
        }
        if (position.line === range.end.line && position.character > range.end.character) {
            return false;
        }
        return true;
    }

    /**
     * Parse an xml file and get back a javascript object containing its results
     * @param text
     */
    public parseXml(text: string) {
        return new Promise<any>((resolve, reject) => {
            xml2js.parseString(text, (err, data) => {
                if (err) {
                    reject(err);
                } else {
                    resolve(data);
                }
            });
        });
    }

    public propertyCount(object: Record<string, unknown>) {
        let count = 0;
        for (let key in object) {
            if (object.hasOwnProperty(key)) {
                count++;
            }
        }
        return count;
    }

    public padLeft(subject: string, totalLength: number, char: string) {
        totalLength = totalLength > 1000 ? 1000 : totalLength;
        while (subject.length < totalLength) {
            subject = char + subject;
        }
        return subject;
    }

    /**
     * Given a URI, convert that to a regular fs path
     * @param uri
     */
    public uriToPath(uri: string) {
        let parsedPath = URI.parse(uri).fsPath;

        //Uri annoyingly coverts all drive letters to lower case...so this will bring back whatever case it came in as
        let match = /\/\/\/([a-z]:)/i.exec(uri);
        if (match) {
            let originalDriveCasing = match[1];
            parsedPath = originalDriveCasing + parsedPath.substring(2);
        }
        const normalizedPath = path.normalize(parsedPath);
        return normalizedPath;
    }

    /**
     * Force the drive letter to lower case
     * @param fullPath
     */
    public driveLetterToLower(fullPath: string) {
        if (fullPath) {
            let firstCharCode = fullPath.charCodeAt(0);
            if (
                //is upper case A-Z
                firstCharCode >= 65 && firstCharCode <= 90 &&
                //next char is colon
                fullPath[1] === ':'
            ) {
                fullPath = fullPath[0].toLowerCase() + fullPath.substring(1);
            }
        }
        return fullPath;
    }

    /**
     * Determine if two arrays containing primitive values are equal.
     * This considers order and compares by equality.
     */
    public areArraysEqual(arr1: any[], arr2: any[]) {
        if (arr1.length !== arr2.length) {
            return false;
        }
        for (let i = 0; i < arr1.length; i++) {
            if (arr1[i] !== arr2[i]) {
                return false;
            }
        }
        return true;
    }

    /**
     * Given a file path, convert it to a URI string
     */
    public pathToUri(pathAbsolute: string) {
        return URI.file(pathAbsolute).toString();
    }

    /**
     * Get the outDir from options, taking into account cwd and absolute outFile paths
     * @param options
     */
    public getOutDir(options: BsConfig) {
        options = this.normalizeConfig(options);
        let cwd = path.normalize(options.cwd ? options.cwd : process.cwd());
        if (path.isAbsolute(options.outFile)) {
            return path.dirname(options.outFile);
        } else {
            return path.normalize(path.join(cwd, path.dirname(options.outFile)));
        }
    }

    /**
     * Get paths to all files on disc that match this project's source list
     */
    public async getFilePaths(options: BsConfig) {
        let rootDir = this.getRootDir(options);

        let files = await rokuDeploy.getFilePaths(options.files, rootDir);
        return files;
    }

    /**
     * Given a path to a brs file, compute the path to a theoretical d.bs file.
     * Only `.brs` files can have typedef path, so return undefined for everything else
     */
    public getTypedefPath(brsSrcPath: string) {
        const typedefPath = brsSrcPath
            .replace(/\.brs$/i, '.d.bs')
            .toLowerCase();

        if (typedefPath.endsWith('.d.bs')) {
            return typedefPath;
        }
    }

    /**
     * Determine whether this diagnostic should be supressed or not, based on brs comment-flags
     * @param diagnostic
     */
    public diagnosticIsSuppressed(diagnostic: BsDiagnostic) {
        //for now, we only support suppressing brs file diagnostics
        if (isBrsFile(diagnostic.file)) {
            for (let flag of diagnostic.file.commentFlags) {
                //this diagnostic is affected by this flag
                if (this.rangeContains(flag.affectedRange, diagnostic.range.start)) {
                    //if the flag acts upon this diagnostic's code
                    if (flag.codes === null || flag.codes.includes(diagnostic.code as number)) {
                        return true;
                    }
                }
            }
        }
    }

    /**
     * Small tokenizer for bs:disable comments
     */
    public tokenizeBsDisableComment(token: Token) {
        if (token.kind !== TokenKind.Comment) {
            return null;
        }
        let lowerText = token.text.toLowerCase();
        let offset = 0;
        let commentTokenText: string;

        if (token.text.startsWith(`'`)) {
            commentTokenText = `'`;
            offset = 1;
            lowerText = lowerText.substring(1);
        } else if (lowerText.startsWith('rem')) {
            commentTokenText = lowerText.substring(0, 3);
            offset = 3;
            lowerText = lowerText.substring(3);
        }

        let disableType: 'line' | 'next-line';
        //trim leading/trailing whitespace
        let len = lowerText.length;
        lowerText = lowerText.trimLeft();
        offset += len - lowerText.length;
        if (lowerText.startsWith('bs:disable-line')) {
            lowerText = lowerText.substring('bs:disable-line'.length);
            offset += 'bs:disable-line'.length;
            disableType = 'line';
        } else if (lowerText.startsWith('bs:disable-next-line')) {
            lowerText = lowerText.substring('bs:disable-next-line'.length);
            offset += 'bs:disable-next-line'.length;
            disableType = 'next-line';
        } else {
            return null;
        }
        //do something with the colon
        if (lowerText.startsWith(':')) {
            lowerText = lowerText.substring(1);
            offset += 1;
        }

        let items = this.tokenizeByWhitespace(lowerText);
        let codes = [] as Array<{ code: string; range: Range }>;
        for (let item of items) {
            codes.push({
                code: item.text,
                range: util.createRange(
                    token.range.start.line,
                    token.range.start.character + offset + item.startIndex,
                    token.range.start.line,
                    token.range.start.character + offset + item.startIndex + item.text.length
                )
            });
        }

        return {
            commentTokenText: commentTokenText,
            disableType: disableType,
            codes: codes
        };
    }

    /**
     * Given a string, extract each item split by whitespace
     * @param text
     */
    public tokenizeByWhitespace(text: string) {
        let tokens = [] as Array<{ startIndex: number; text: string }>;
        let currentToken = null;
        for (let i = 0; i < text.length; i++) {
            let char = text[i];
            //if we hit whitespace
            if (char === ' ' || char === '\t') {
                if (currentToken) {
                    tokens.push(currentToken);
                    currentToken = null;
                }

                //we hit non-whitespace
            } else {
                if (!currentToken) {
                    currentToken = {
                        startIndex: i,
                        text: ''
                    };
                }
                currentToken.text += char;
            }
        }
        if (currentToken) {
            tokens.push(currentToken);
        }
        return tokens;
    }

    /**
     * Walks up the chain
     * @param currentPath
     */
    public async findClosestConfigFile(currentPath: string) {
        //make the path absolute
        currentPath = path.resolve(
            path.normalize(
                currentPath
            )
        );

        let previousPath: string;
        //using ../ on the root of the drive results in the same file path, so that's how we know we reached the top
        while (previousPath !== currentPath) {
            previousPath = currentPath;

            let bsPath = path.join(currentPath, 'bsconfig.json');
            let brsPath = path.join(currentPath, 'brsconfig.json');
            if (await this.fileExists(bsPath)) {
                return bsPath;
            } else if (await this.fileExists(brsPath)) {
                return brsPath;
            } else {
                //walk upwards one directory
                currentPath = path.resolve(path.join(currentPath, '../'));
            }
        }
        //got to the root path, no config file exists
    }

    /**
     * Set a timeout for the specified milliseconds, and resolve the promise once the timeout is finished.
     * @param milliseconds
     */
    public sleep(milliseconds: number) {
        return new Promise((resolve) => {
            //if milliseconds is 0, don't actually timeout (improves unit test throughput)
            if (milliseconds === 0) {
                process.nextTick(resolve);
            } else {
                setTimeout(resolve, milliseconds);
            }
        });
    }

    /**
     * Given an array, map and then flatten
     * @param arr
     * @param cb
     */
    public flatMap<T, R>(array: T[], cb: (arg: T) => R) {
        return Array.prototype.concat.apply([], array.map(cb)) as never as R;
    }

    /**
     * Determines if the position is greater than the range. This means
     * the position does not touch the range, and has a position greater than the end
     * of the range. A position that touches the last line/char of a range is considered greater
     * than the range, because the `range.end` is EXclusive
     */
    public positionIsGreaterThanRange(position: Position, range: Range) {

        //if the position is a higher line than the range
        if (position.line > range.end.line) {
            return true;
        } else if (position.line < range.end.line) {
            return false;
        }
        //they are on the same line

        //if the position's char is greater than or equal to the range's
        if (position.character >= range.end.character) {
            return true;
        } else {
            return false;
        }
    }

    /**
     * Get a location object back by extracting location information from other objects that contain location
     */
    public getRange(startObj: { range: Range }, endObj: { range: Range }): Range {
        return util.createRangeFromPositions(startObj.range.start, endObj.range.end);
    }

    /**
     * If the two items both start on the same line
     */
    public sameStartLine(first: { range: Range }, second: { range: Range }) {
        if (first && second && first.range.start.line === second.range.start.line) {
            return true;
        } else {
            return false;
        }
    }

    /**
     * If the two items have lines that touch
     * @param first
     * @param second
     */
    public linesTouch(first: { range: Range }, second: { range: Range }) {
        if (first && second && (
            first.range.start.line === second.range.start.line ||
            first.range.start.line === second.range.end.line ||
            first.range.end.line === second.range.start.line ||
            first.range.end.line === second.range.end.line
        )) {
            return true;
        } else {
            return false;
        }
    }

    /**
     * Given text with (or without) dots separating text, get the rightmost word.
     * (i.e. given "A.B.C", returns "C". or "B" returns "B because there's no dot)
     */
    public getTextAfterFinalDot(name: string) {
        if (name) {
            let parts = name.split('.');
            if (parts.length > 0) {
                return parts[parts.length - 1];
            }
        }
    }

    /**
     * Find a script import that the current position touches, or undefined if not found
     */
    public getScriptImportAtPosition(scriptImports: FileReference[], position: Position) {
        let scriptImport = scriptImports.find((x) => {
            return x.filePathRange.start.line === position.line &&
                //column between start and end
                position.character >= x.filePathRange.start.character &&
                position.character <= x.filePathRange.end.character;
        });
        return scriptImport;
    }

    /**
     * Given the class name text, return a namespace-prefixed name.
     * If the name already has a period in it, or the namespaceName was not provided, return the class name as is.
     * If the name does not have a period, and a namespaceName was provided, return the class name prepended by the namespace name.
     * If no namespace is provided, return the `className` unchanged.
     */
    public getFulllyQualifiedClassName(className: string, namespaceName?: string) {
        if (className.includes('.') === false && namespaceName) {
            return `${namespaceName}.${className}`;
        } else {
            return className;
        }
    }

    /**
     * Helper for creating `Range` objects. Prefer using this function because vscode-languageserver's `util.createRange()` is significantly slower
     */
    public createRange(startLine: number, startCharacter: number, endLine: number, endCharacter: number): Range {
        return {
            start: {
                line: startLine,
                character: startCharacter
            },
            end: {
                line: endLine,
                character: endCharacter
            }
        };
    }

    /**
     * Create a `Range` from two `Position`s
     */
    public createRangeFromPositions(startPosition: Position, endPosition: Position): Range {
        return {
            start: {
                line: startPosition.line,
                character: startPosition.character
            },
            end: {
                line: endPosition.line,
                character: endPosition.character
            }
        };
    }

    /**
     * Create a `Position` object. Prefer this over `Position.create` for performance reasons
     */
    public createPosition(line: number, character: number) {
        return {
            line: line,
            character: character
        };
    }

    /**
     * Convert a list of tokens into a string, including their leading whitespace
     */
    public tokensToString(tokens: Token[]) {
        let result = '';
        //skip iterating the final token
        for (let i = 0; i < tokens.length; i++) {
            let token = tokens[i];
            result += token.leadingWhitespace + token.text;
        }
        return result;
    }
}

/**
 * A tagged template literal function for standardizing the path.
 */
export function standardizePath(stringParts, ...expressions: any[]) {
    let result = [];
    for (let i = 0; i < stringParts.length; i++) {
        result.push(stringParts[i], expressions[i]);
    }
    return util.driveLetterToLower(
        rokuDeploy.standardizePath(
            result.join('')
        )
    );
}

export function loadPlugins(pathOrModules: string[], onError?: (pathOrModule: string, err: Error) => void) {
    return pathOrModules.reduce<CompilerPlugin[]>((acc, pathOrModule) => {
        if (typeof pathOrModule === 'string') {
            try {
                // eslint-disable-next-line
                let loaded = require(pathOrModule);
                let plugin: CompilerPlugin = loaded.default ? loaded.default : loaded;
                if (!plugin.name) {
                    plugin.name = pathOrModule;
                }
                acc.push(plugin);
            } catch (err) {
                if (onError) {
                    onError(pathOrModule, err);
                } else {
                    throw err;
                }
            }
        }
        return acc;
    }, []);
}

export let util = new Util();
export default util;<|MERGE_RESOLUTION|>--- conflicted
+++ resolved
@@ -7,13 +7,8 @@
 import type { Position, Range } from 'vscode-languageserver';
 import { URI } from 'vscode-uri';
 import * as xml2js from 'xml2js';
-<<<<<<< HEAD
 import * as extname from 'path-complete-extname';
-import { BsConfig } from './BsConfig';
-=======
-
 import type { BsConfig } from './BsConfig';
->>>>>>> 5367b57c
 import { DiagnosticMessages } from './DiagnosticMessages';
 import type { CallableContainer, BsDiagnostic, FileReference, CallableContainerMap } from './interfaces';
 import { ValueKind } from './interfaces';
