import type { Range, Diagnostic } from 'vscode-languageserver';
import type { Scope } from './Scope';
import type { BrsFile } from './files/BrsFile';
import type { XmlFile } from './files/XmlFile';
import type { FunctionType } from './types/FunctionType';
import type { ParseMode } from './parser/Parser';
import type { Program, SourceObj, TranspileObj } from './Program';
import type { ProgramBuilder } from './ProgramBuilder';
<<<<<<< HEAD
import type { FunctionExpression, FunctionStatement } from './parser';
=======
import type { Expression, FunctionStatement } from './parser';
>>>>>>> 45a31b18
import type { TranspileState } from './parser/TranspileState';
import type { SourceNode } from 'source-map';
import type { BscType } from './types/BscType';

export interface BsDiagnostic extends Diagnostic {
    file: File;
}

export type BscFile = BrsFile | XmlFile;

export interface Callable {
    file: BscFile;
    name: string;
    /**
     * Is the callable declared as "sub". If falsey, assumed declared as "function"
     */
    isSub: boolean;
    type: FunctionType;
    /**
     * A short description of the callable. Should be a short sentence.
     */
    shortDescription?: string;
    /**
     * A more lengthy explanation of the callable. This is parsed as markdown
     */
    documentation?: string;
    params: CallableParam[];
    /**
     * The full range of the function or sub.
     */
    range: Range;
    /**
     * The range of the name of this callable
     */
    nameRange?: Range;
    isDeprecated?: boolean;
    getName: (parseMode: ParseMode) => string;
    /**
     * Indicates whether or not this callable has an associated namespace
     */
    hasNamespace: boolean;
    /**
     * Gives access to the whole statement if you need more data than provided by the interface
     */
    functionStatement: FunctionStatement;
}

export interface FunctionCall {
    /**
     * The full range of this function call (from the start of the function name to its closing paren)
     */
    range: Range;
    functionExpression: FunctionExpression;
    file: File;
    name: string;
    args: CallableArg[];
    nameRange: Range;
}

/**
 * An argument for an expression call.
 */
export interface CallableArg {
    text: string;
    type: BscType;
    range: Range;
}

export interface CallableParam {
    name: string;
    type: BscType;
    isOptional?: boolean;
    /**
     * Indicates that an unlimited number of arguments can be passed in
     */
    isRestArgument?: boolean;
}

export interface FileObj {
    src: string;
    dest: string;
}

/**
 * Represents a file import in a component <script> tag
 */
export interface FileReference {
    /**
     * The pkgPath to the referenced file.
     */
    pkgPath: string;
    text: string;
    /**
     * The file that is doing the import. Note this is NOT the file the pkgPath points to.
     */
    sourceFile: XmlFile | BrsFile;
    /**
     * The full range of this file reference.
     * Keep in mind that file references can come from xml script tags
     * as well as bs file import statements.
     * If the range is null, then this import is derived so skip any location-based logic
     */
    filePathRange?: Range;
}

export interface File {
    /**
     * The absolute path to the file, relative to the pkg
     */
    pkgPath: string;
    pathAbsolute: string;
    getDiagnostics(): BsDiagnostic[];
}

export interface VariableDeclaration {
    name: string;
    type: BscType;
    /**
     * The range for the variable name
     */
    nameRange: Range;
    /**
     * Since only one variable can be declared at a time,
     * we only need to know the line index
     */
    lineIndex: number;
}

/**
 * A wrapper around a callable to provide more information about where it came from
 */
export interface CallableContainer {
    callable: Callable;
    scope: Scope;
}

export type CallableContainerMap = Map<string, CallableContainer[]>;

export interface CommentFlag {
    file: BrsFile;
    /**
     * The location of the ignore comment.
     */
    range: Range;
    /**
     * The range that this flag applies to (i.e. the lines that should be suppressed/re-enabled)
     */
    affectedRange: Range;
    codes: number[] | null;
}

type ValidateHandler = (scope: Scope, files: BscFile[], callables: CallableContainerMap) => void;

export type CompilerPluginFactory = () => CompilerPlugin;

export interface CompilerPlugin {
    name: string;
    beforeProgramCreate?: (builder: ProgramBuilder) => void;
    beforePrepublish?: (builder: ProgramBuilder, files: FileObj[]) => void;
    afterPrepublish?: (builder: ProgramBuilder, files: FileObj[]) => void;
    beforePublish?: (builder: ProgramBuilder, files: FileObj[]) => void;
    afterPublish?: (builder: ProgramBuilder, files: FileObj[]) => void;
    afterProgramCreate?: (program: Program) => void;
    beforeProgramValidate?: (program: Program) => void;
    afterProgramValidate?: (program: Program) => void;
    beforeProgramTranspile?: (program: Program, entries: TranspileObj[]) => void;
    afterProgramTranspile?: (program: Program, entries: TranspileObj[]) => void;
    afterScopeCreate?: (scope: Scope) => void;
    beforeScopeDispose?: (scope: Scope) => void;
    afterScopeDispose?: (scope: Scope) => void;
    beforeScopeValidate?: ValidateHandler;
    afterScopeValidate?: ValidateHandler;
    beforeFileParse?: (source: SourceObj) => void;
    afterFileParse?: (file: BscFile) => void;
    afterFileValidate?: (file: BscFile) => void;
    beforeFileTranspile?: (entry: TranspileObj) => void;
    afterFileTranspile?: (entry: TranspileObj) => void;
    beforeFileDispose?: (file: BscFile) => void;
    afterFileDispose?: (file: BscFile) => void;
}

export interface TypedefProvider {
    getTypedef(state: TranspileState): Array<SourceNode | string>;
}

export type TranspileResult = Array<(string | SourceNode)>;

export type FileResolver = (pathAbsolute: string) => string | undefined | Thenable<string | undefined> | void;

export interface ExpressionInfo {
    expressions: Expression[];
    varExpressions: Expression[];
    uniqueVarNames: string[];
}<|MERGE_RESOLUTION|>--- conflicted
+++ resolved
@@ -6,11 +6,7 @@
 import type { ParseMode } from './parser/Parser';
 import type { Program, SourceObj, TranspileObj } from './Program';
 import type { ProgramBuilder } from './ProgramBuilder';
-<<<<<<< HEAD
-import type { FunctionExpression, FunctionStatement } from './parser';
-=======
-import type { Expression, FunctionStatement } from './parser';
->>>>>>> 45a31b18
+import type { Expression, FunctionStatement, FunctionExpression } from './parser';
 import type { TranspileState } from './parser/TranspileState';
 import type { SourceNode } from 'source-map';
 import type { BscType } from './types/BscType';
