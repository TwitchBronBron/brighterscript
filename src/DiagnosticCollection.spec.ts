import type { BsDiagnostic } from '.';
import { DiagnosticCollection } from './DiagnosticCollection';
import type { Workspace } from './LanguageServer';
import type { ProgramBuilder } from './ProgramBuilder';
<<<<<<< HEAD
=======
import type { BscFile } from './interfaces';
>>>>>>> 8397792a
import util from './util';
import { expect } from 'chai';

describe('DiagnosticCollection', () => {
    let collection: DiagnosticCollection;
    let diagnostics: BsDiagnostic[];
    let workspaces: Workspace[];
    beforeEach(() => {
        collection = new DiagnosticCollection();
        diagnostics = [];
        //make simple mock of workspace to pass tests
        workspaces = [{
            firstRunPromise: Promise.resolve(),
            builder: {
                getDiagnostics: () => diagnostics
            } as ProgramBuilder
        }] as Workspace[];
    });

    async function testPatch(expected: Record<string, string[]>) {
        const patch = await collection.getPatch(workspaces);
        //convert the patch into our test structure
        const actual = {};
        for (const filePath in patch) {
            actual[filePath] = patch[filePath].map(x => x.message);
        }

        expect(actual).to.eql(expected);
    }

    it('returns full list of diagnostics on first call, and nothing on second call', async () => {
        addDiagnostics('file1.brs', ['message1', 'message2']);
        addDiagnostics('file2.brs', ['message3', 'message4']);
        //first patch should return all
        await testPatch({
            'file1.brs': ['message1', 'message2'],
            'file2.brs': ['message3', 'message4']
        });

        //second patch should return empty (because nothing has changed)
        await testPatch({});
    });

    it('removes diagnostics in patch', async () => {
        addDiagnostics('file1.brs', ['message1', 'message2']);
        addDiagnostics('file2.brs', ['message3', 'message4']);
        //first patch should return all
        await testPatch({
            'file1.brs': ['message1', 'message2'],
            'file2.brs': ['message3', 'message4']
        });
        removeDiagnostic('file1.brs', 'message1');
        removeDiagnostic('file1.brs', 'message2');
        await testPatch({
            'file1.brs': []
        });
    });

    it('adds diagnostics in patch', async () => {
        addDiagnostics('file1.brs', ['message1', 'message2']);
        await testPatch({
            'file1.brs': ['message1', 'message2']
        });

        addDiagnostics('file2.brs', ['message3', 'message4']);
        await testPatch({
            'file2.brs': ['message3', 'message4']
        });
    });

    it('sends full list when file diagnostics have changed', async () => {
        addDiagnostics('file1.brs', ['message1', 'message2']);
        await testPatch({
            'file1.brs': ['message1', 'message2']
        });
        addDiagnostics('file1.brs', ['message3', 'message4']);
        await testPatch({
            'file1.brs': ['message1', 'message2', 'message3', 'message4']
        });
    });

    function removeDiagnostic(filePath: string, message: string) {
        for (let i = 0; i < diagnostics.length; i++) {
            const diagnostic = diagnostics[i];
            if (diagnostic.file.srcPath === filePath && diagnostic.message === message) {
                diagnostics.splice(i, 1);
                return;
            }
        }
        throw new Error(`Cannot find diagnostic ${filePath}:${message}`);
    }

    function addDiagnostics(filePath: string, messages: string[]) {
        for (const message of messages) {
            diagnostics.push({
                file: {
<<<<<<< HEAD
                    srcPath: filePath
                },
=======
                    pathAbsolute: filePath
                } as BscFile,
>>>>>>> 8397792a
                range: util.createRange(0, 0, 0, 0),
                //the code doesn't matter as long as the messages are different, so just enforce unique messages for this test files
                code: 123,
                message: message
            });
        }
    }
});<|MERGE_RESOLUTION|>--- conflicted
+++ resolved
@@ -2,10 +2,7 @@
 import { DiagnosticCollection } from './DiagnosticCollection';
 import type { Workspace } from './LanguageServer';
 import type { ProgramBuilder } from './ProgramBuilder';
-<<<<<<< HEAD
-=======
 import type { BscFile } from './interfaces';
->>>>>>> 8397792a
 import util from './util';
 import { expect } from 'chai';
 
@@ -102,13 +99,8 @@
         for (const message of messages) {
             diagnostics.push({
                 file: {
-<<<<<<< HEAD
                     srcPath: filePath
-                },
-=======
-                    pathAbsolute: filePath
                 } as BscFile,
->>>>>>> 8397792a
                 range: util.createRange(0, 0, 0, 0),
                 //the code doesn't matter as long as the messages are different, so just enforce unique messages for this test files
                 code: 123,
