import { SourceNode } from 'source-map';
import type { Range } from 'vscode-languageserver';
import type { BrsFile } from '../files/BrsFile';
import type { ClassStatement } from './Statement';

/**
 * Holds the state of a transpile operation as it works its way through the transpile process
 */
export class TranspileState {
    constructor(
        file: BrsFile
    ) {
        this.file = file;

        //if a sourceRoot is specified, use that instead of the rootDir
        if (this.options.sourceRoot) {
            this.pathAbsolute = this.file.pathAbsolute.replace(
                this.options.rootDir,
                this.options.sourceRoot
            );
        } else {
            this.pathAbsolute = this.file.pathAbsolute;
        }
    }

    /**
     * The BrsFile that is currently being transpiled
     */
    public file: BrsFile;

    /**
     * The absolute path to the source location of this file. If sourceRoot is specified,
     * this path will be full path to the file in sourceRoot instead of rootDir.
     * If the file resides outside of rootDir, then no changes will be made to this path.
     */
    public pathAbsolute: string;

    /**
     * The number of active parent blocks for the current location of the state.
     */
    blockDepth = 0;
    /**
     * the tree of parents, with the first index being direct parent, and the last index being the furthest removed ancestor.
     * Used to assist blocks in knowing when to add a comment statement to the same line as the first line of the parent
     */
    lineage = [] as Array<{
        range: Range;
    }>;

    /**
     * Used by ClassMethodStatements to determine information about their enclosing class
     */
    public classStatement?: ClassStatement;

    /**
     * Append whitespace until we reach the current blockDepth amount
<<<<<<< HEAD
     * @param blockDepthAddend - if provided, this will add (or subtract if negative) the value to the block depth BEFORE getting the next indent amount.
     */
    public indent(blockDepthAddend?: number) {
        if (blockDepthAddend !== undefined) {
            this.blockDepth += blockDepthAddend;
        }
=======
     * @param blockDepthChange - if provided, change the block depth before indenting
     */
    public indent(blockDepthChange = 0) {
        this.blockDepth += blockDepthChange;
>>>>>>> 2fa020cb
        let totalSpaceCount = this.blockDepth * 4;
        totalSpaceCount = totalSpaceCount > -1 ? totalSpaceCount : 0;
        return ' '.repeat(totalSpaceCount);
    }

    public newline() {
        return '\n';
    }

    /**
     * shortcut access to the program's options
     */
    public get options() {
        return this.file.program.options;
    }

    /**
     * Shorthand for creating a new source node
     */
    public sourceNode(locatable: { range: Range }, code: string) {
        let result = new SourceNode(
            locatable.range.start.line,
            locatable.range.start.character,
            this.pathAbsolute,
            code
        );
        return code || result;
    }
}<|MERGE_RESOLUTION|>--- conflicted
+++ resolved
@@ -13,10 +13,10 @@
         this.file = file;
 
         //if a sourceRoot is specified, use that instead of the rootDir
-        if (this.options.sourceRoot) {
+        if (this.file.program.options.sourceRoot) {
             this.pathAbsolute = this.file.pathAbsolute.replace(
-                this.options.rootDir,
-                this.options.sourceRoot
+                this.file.program.options.rootDir,
+                this.file.program.options.sourceRoot
             );
         } else {
             this.pathAbsolute = this.file.pathAbsolute;
@@ -54,19 +54,10 @@
 
     /**
      * Append whitespace until we reach the current blockDepth amount
-<<<<<<< HEAD
-     * @param blockDepthAddend - if provided, this will add (or subtract if negative) the value to the block depth BEFORE getting the next indent amount.
-     */
-    public indent(blockDepthAddend?: number) {
-        if (blockDepthAddend !== undefined) {
-            this.blockDepth += blockDepthAddend;
-        }
-=======
      * @param blockDepthChange - if provided, change the block depth before indenting
      */
     public indent(blockDepthChange = 0) {
         this.blockDepth += blockDepthChange;
->>>>>>> 2fa020cb
         let totalSpaceCount = this.blockDepth * 4;
         totalSpaceCount = totalSpaceCount > -1 ? totalSpaceCount : 0;
         return ' '.repeat(totalSpaceCount);
@@ -74,13 +65,6 @@
 
     public newline() {
         return '\n';
-    }
-
-    /**
-     * shortcut access to the program's options
-     */
-    public get options() {
-        return this.file.program.options;
     }
 
     /**
