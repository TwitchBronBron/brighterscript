--- conflicted
+++ resolved
@@ -1850,7 +1850,9 @@
             throw new CancelStatementError();
         }
 
-        return new LabelStatement(tokens);
+        const stmt = new LabelStatement(tokens);
+        this.currentFunctionExpression.labelStatements.push(stmt);
+        return stmt;
     }
 
     /**
@@ -2764,43 +2766,6 @@
     logger?: Logger;
 }
 
-<<<<<<< HEAD
-function createReferences(): References {
-    return {
-        assignmentStatements: [],
-        classStatements: [],
-        functionExpressions: [],
-        functionStatements: [],
-        importStatements: [],
-        libraryStatements: [],
-        namespaceStatements: [],
-        newExpressions: [],
-        propertyHints: {},
-        localVars: new Map<FunctionExpression, LocalVarEntry[]>()
-    };
-}
-
-export interface References {
-    assignmentStatements: AssignmentStatement[];
-    classStatements: ClassStatement[];
-    functionExpressions: FunctionExpression[];
-    functionStatements: FunctionStatement[];
-    importStatements: ImportStatement[];
-    libraryStatements: LibraryStatement[];
-    namespaceStatements: NamespaceStatement[];
-    newExpressions: NewExpression[];
-    propertyHints: Record<string, string>;
-    /**
-     * Array of local variables for each function expression
-     */
-    localVars: Map<FunctionExpression, LocalVarEntry[]>;
-}
-
-export interface LocalVarEntry {
-    lowerName: string;
-    nameToken: Identifier;
-    type: BscType;
-=======
 export class References {
     public assignmentStatements = [] as AssignmentStatement[];
     public classStatements = [] as ClassStatement[];
@@ -2824,7 +2789,16 @@
     public namespaceStatements = [] as NamespaceStatement[];
     public newExpressions = [] as NewExpression[];
     public propertyHints = {} as Record<string, string>;
->>>>>>> 471884d7
+    /**
+    * Array of local variables for each function expression
+    */
+    localVars = new Map<FunctionExpression, LocalVarEntry[]>();
+}
+
+export interface LocalVarEntry {
+    lowerName: string;
+    nameToken: Identifier;
+    type: BscType;
 }
 
 class CancelStatementError extends Error {
