import type { AttributeCstNode, ContentCstNode, DocumentCstNode, ElementCstNode } from '@xml-tools/parser';
import * as parser from '@xml-tools/parser';
import { DiagnosticMessages } from '../DiagnosticMessages';
import type { Diagnostic, Range } from 'vscode-languageserver';
import util from '../util';
import { SGAst, SGProlog, SGChildren, SGComponent, SGField, SGFunction, SGInterface, SGNode, SGScript } from './SGTypes';
import type { SGTag, SGToken, SGAttribute, SGReferences } from './SGTypes';
import { isSGComponent } from '../astUtils/xml';

export default class SGParser {

    /**
     * The AST of the XML document, not including the inline scripts
     */
    public ast: SGAst = new SGAst();

    public tokens: IToken[];

    /**
     * The list of diagnostics found during the parse process
     */
    public diagnostics = [] as Diagnostic[];

    private pkgPath: string;

    private _references: SGReferences;

    /**
     * These are initially extracted during parse-time, but will also be dynamically regenerated if need be.
     *
     * If a plugin modifies the AST, then the plugin should call SGAst#invalidateReferences() to force this object to refresh
     */
    get references(): SGReferences {
        if (this._references === undefined) {
            this.findReferences();
        }
        return this._references;
    }


    /**
     * Invalidates (clears) the references collection. This should be called anytime the AST has been manipulated.
     */
    invalidateReferences() {
        this._references = undefined;
    }

    /**
     * Walk the AST to extract references to useful bits of information
     */
    private findReferences() {
        this._references = emptySGReferences();

        const { component } = this.ast;
        if (!component) {
            return;
        }

        const nameAttr = component.getAttribute('name');
        if (nameAttr?.value) {
            this._references.name = nameAttr.value;
        }
        const extendsAttr = component.getAttribute('extends');
        if (extendsAttr?.value) {
            this._references.extends = extendsAttr.value;
        }

        for (const script of component.scripts) {
            const uriAttr = script.getAttribute('uri');
            if (uriAttr) {
                const uri = uriAttr.value.text;
                this._references.scriptTagImports.push({
                    filePathRange: uriAttr.value.range,
                    text: uri,
                    pkgPath: util.getPkgPathFromTarget(this.pkgPath, uri)
                });
            }
        }
    }

    public parse(pkgPath: string, fileContents: string) {
        this.pkgPath = pkgPath;
        this.diagnostics = [];

        const { cst, tokenVector, lexErrors, parseErrors } = parser.parse(fileContents);
        this.tokens = tokenVector;

        if (lexErrors.length) {
            for (const err of lexErrors) {
                this.diagnostics.push({
                    ...DiagnosticMessages.xmlGenericParseError(`Syntax error: ${err.message}`),
                    range: util.createRange(
                        err.line - 1,
                        err.column,
                        err.line - 1,
                        err.column + err.length
                    )
                });
            }
        }
        if (parseErrors.length) {
            const err = parseErrors[0];
            const token = err.token;
            this.diagnostics.push({
                ...DiagnosticMessages.xmlGenericParseError(`Syntax error: ${err.message}`),
                range: !isNaN(token.startLine) ? rangeFromTokens(token) : util.createRange(0, 0, 0, Number.MAX_VALUE)
            });
        }

        const { prolog, root } = buildAST(cst as any, this.diagnostics);
        if (!root) {
            const token1 = tokenVector[0];
            const token2 = tokenVector[1];
            //whitespace before the prolog isn't allowed by the parser
            if (
                token1?.image.trim().length === 0 &&
                token2?.image.trim() === '<?xml'
            ) {
                this.diagnostics.push({
                    ...DiagnosticMessages.xmlGenericParseError('Syntax error: whitespace found before the XML prolog'),
                    range: rangeFromTokens(token1)
                });
            }
        }

        if (isSGComponent(root)) {
            this.ast = new SGAst(prolog, root, root);
        } else {
            if (root) {
                //error: not a component
                this.diagnostics.push({
                    ...DiagnosticMessages.xmlUnexpectedTag(root.tag.text),
                    range: root.tag.range
                });
            }
            this.ast = new SGAst(prolog, root);
        }
    }
}

function buildAST(cst: DocumentCstNode, diagnostics: Diagnostic[]) {
    const { prolog: cstProlog, element } = cst.children;

    let prolog: SGProlog;
    if (cstProlog?.[0]) {
        const ctx = cstProlog[0].children;
        prolog = new SGProlog(
            mapToken(ctx.XMLDeclOpen[0]),
            mapAttributes(ctx.attribute),
            rangeFromTokens(ctx.XMLDeclOpen[0], ctx.SPECIAL_CLOSE[0])
        );
    }

    let root: SGTag;
    if (element.length > 0 && element[0]?.children?.Name) {
        root = mapElement(element[0], diagnostics);
    }

    return {
        prolog: prolog,
        root: root
    };
}

//not exposed by @xml-tools/parser
interface IToken {
    image: string;
    startOffset: number;
    startLine?: number;
    startColumn?: number;
    endOffset?: number;
    endLine?: number;
    endColumn?: number;
}

export interface CstNodeLocation {
    startOffset: number;
    startLine: number;
    startColumn?: number;
    endOffset?: number;
    endLine?: number;
    endColumn?: number;
}

function mapElement({ children }: ElementCstNode, diagnostics: Diagnostic[]): SGTag {
    const nameToken = children.Name[0];
    let range: Range;
    const selfClosing = !!children.SLASH_CLOSE;
    if (selfClosing) {
        const scToken = children.SLASH_CLOSE[0];
        range = rangeFromTokens(nameToken, scToken);
    } else {
        const endToken = children.END?.[0];
        range = rangeFromTokens(nameToken, endToken);
    }
    const name = mapToken(nameToken);
    const attributes = mapAttributes(children.attribute);
    const content = children.content?.[0];
    switch (name.text) {
        case 'component':
            const componentContent = mapElements(content, ['interface', 'script', 'children'], diagnostics);
            return new SGComponent(name, attributes, componentContent, range);
        case 'interface':
            const interfaceContent = mapElements(content, ['field', 'function'], diagnostics);
            return new SGInterface(name, interfaceContent, range);
        case 'field':
            if (hasElements(content)) {
                reportUnexpectedChildren(name, diagnostics);
            }
            return new SGField(name, attributes, range);
        case 'function':
            if (hasElements(content)) {
                reportUnexpectedChildren(name, diagnostics);
            }
            return new SGFunction(name, attributes, range);
        case 'script':
            if (hasElements(content)) {
                reportUnexpectedChildren(name, diagnostics);
            }
            const cdata = getCdata(content);
            return new SGScript(name, attributes, cdata, range);
        case 'children':
            const childrenContent = mapNodes(content);
            return new SGChildren(name, childrenContent, range);
        default:
            const nodeContent = mapNodes(content);
            return new SGNode(name, attributes, nodeContent, range);
    }
}

function reportUnexpectedChildren(name: SGToken, diagnostics: Diagnostic[]) {
    diagnostics.push({
        ...DiagnosticMessages.xmlUnexpectedChildren(name.text),
        range: name.range
    });
}

function mapNode({ children }: ElementCstNode): SGNode {
    const nameToken = children.Name[0];
    let range: Range;
    const selfClosing = !!children.SLASH_CLOSE;
    if (selfClosing) {
        const scToken = children.SLASH_CLOSE[0];
        range = rangeFromTokens(nameToken, scToken);
    } else {
        const endToken = children.END?.[0];
        range = rangeFromTokens(nameToken, endToken);
    }
    const name = mapToken(nameToken);
    const attributes = mapAttributes(children.attribute);
    const content = children.content?.[0];
    const nodeContent = mapNodes(content);
    return new SGNode(name, attributes, nodeContent, range);
}

function mapElements(content: ContentCstNode, allow: string[], diagnostics: Diagnostic[]): SGTag[] {
    if (!content) {
        return [];
    }
    const { element } = content.children;
    const tags: SGTag[] = [];
    if (element) {
        for (const entry of element) {
            const name = entry.children.Name?.[0];
            if (name?.image) {
                if (allow.includes(name.image)) {
                    tags.push(mapElement(entry, diagnostics));
                } else {
                    //unexpected tag
                    diagnostics.push({
                        ...DiagnosticMessages.xmlUnexpectedTag(name.image),
                        range: rangeFromTokens(name)
                    });
                }
            } else {
                //bad xml syntax...
            }
        }
    }
    return tags;
}

function mapNodes(content: ContentCstNode): SGNode[] {
    if (!content) {
        return [];
    }
    const { element } = content.children;
    return element?.map(element => mapNode(element));
}

function hasElements(content: ContentCstNode): boolean {
    return !!content?.children.element?.length;
}

function getCdata(content: ContentCstNode): SGToken {
    if (!content) {
        return undefined;
    }
    const { CData } = content.children;
    return mapToken(CData?.[0]);
}

function mapToken(token: IToken, unquote = false): SGToken {
    if (!token) {
        return undefined;
    }
    return {
        text: unquote ? stripQuotes(token.image) : token.image,
        range: unquote ? rangeFromTokenValue(token) : rangeFromTokens(token)
    };
}

function mapAttributes(attributes: AttributeCstNode[]): SGAttribute[] {
    return attributes?.map(({ children }) => {
        const key = children.Name[0];
        const value = children.STRING?.[0];
        return {
            key: mapToken(key),
            value: mapToken(value, true),
            range: rangeFromTokens(key, value)
        };
    }) || [];
}

//make range from `start` to `end` tokens
function rangeFromTokens(start: IToken, end?: IToken) {
    if (!end) {
        end = start;
    }
    return util.createRange(
        start.startLine - 1,
        start.startColumn - 1,
        end.endLine - 1,
        end.endColumn
    );
}

//make range not including quotes
<<<<<<< HEAD
function rangeFromTokenValue(token: IToken | CstNodeLocation) {
=======
export function rangeFromTokenValue(token: IToken) {
>>>>>>> 8e237662
    if (!token) {
        return undefined;
    }
    return util.createRange(
        token.startLine - 1,
        token.startColumn,
        token.endLine - 1,
        token.endColumn - 1
    );
}

function stripQuotes(value: string) {
    if (value?.length > 1) {
        return value.substr(1, value.length - 2);
    }
    return '';
}

function emptySGReferences(): SGReferences {
    return {
        scriptTagImports: []
    };
}<|MERGE_RESOLUTION|>--- conflicted
+++ resolved
@@ -336,11 +336,7 @@
 }
 
 //make range not including quotes
-<<<<<<< HEAD
-function rangeFromTokenValue(token: IToken | CstNodeLocation) {
-=======
-export function rangeFromTokenValue(token: IToken) {
->>>>>>> 8e237662
+export function rangeFromTokenValue(token: IToken | CstNodeLocation) {
     if (!token) {
         return undefined;
     }
