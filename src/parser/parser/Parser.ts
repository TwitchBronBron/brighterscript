import { EventEmitter } from 'events';

<<<<<<< HEAD
import { Lexeme, Token, Identifier, Location, ReservedWords, Lexer } from '../lexer';
=======
import { TokenKind, Token, Identifier, Location, ReservedWords, BlockTerminator, AllowedLocalIdentifiers, AssignmentOperators, DisallowedLocalIdentifiers, AllowedProperties } from '../lexer';
>>>>>>> 7d5b78ba

import {
    BrsInvalid,
    BrsBoolean,
    BrsString,
    Int32,
    ValueKind,
    Argument,
    StdlibArgument,
    FunctionParameter,
    valueKindFromString
} from '../brsTypes';
import {
    Statement,
    FunctionStatement,
    CommentStatement,
    PrintSeparatorTab,
    PrintSeparatorSpace,
    AssignmentStatement,
    WhileStatement,
    ExitWhileStatement,
    ForStatement,
    ForEachStatement,
    ExitForStatement,
    LibraryStatement,
    Block,
    IfStatement,
    ElseIf,
    DottedSetStatement,
    IndexedSetStatement,
    ExpressionStatement,
    IncrementStatement,
    ReturnStatement,
    EndStatement,
    PrintStatement,
    LabelStatement,
    GotoStatement,
    StopStatement
} from './Statement';
import { diagnosticMessages, DiagnosticMessage } from '../../DiagnosticMessages';
import { util } from '../../util';
import { ParseError } from '../Error';
import { FunctionExpression, CallExpression, BinaryExpression, VariableExpression, LiteralExpression, DottedGetExpression, IndexedGetExpression, GroupingExpression, ArrayLiteralExpression, AAMemberExpression, Expression, UnaryExpression, AALiteralExpression, NewExpression } from './Expression';
import { ClassMemberStatement, ClassMethodStatement, ClassStatement, ClassFieldStatement } from './ClassStatement';

export class Parser {
    /** Allows consumers to observe errors as they're detected. */
    readonly events = new EventEmitter();

    /**
     * The array of tokens passed to `parse()`
     */
    public tokens: Token[];

    /**
     * The current token index
     */
    public current: number;

    /**
     * The list of statements for the parsed file
     */
    public statements: Statement[];
    /**
     * The list of errors found during the parse process
     */
    public errors: ParseError[];

    /**
     * The depth of the calls to function declarations. Helps some checks know if they are at the root or not.
     */
    private functionDeclarationLevel: number;

    /**
     * The options used to parse the file
     */
    public options: ParseOptions;

    /**
     * Static wrapper around creating a new parser and parsing a list of tokens
     */
    public static parse(tokens: Token[], options?: ParseOptions) {
        return new Parser().parse(tokens, options);
    }

    /**
     * Parses an array of `Token`s into an abstract syntax tree
     * @param toParse the array of tokens to parse. May not contain any whitespace tokens
     * @returns the same instance of the parser which contains the errors and statements
     */
    public parse(tokens: Token[], options?: ParseOptions) {
        this.tokens = tokens;
        this.options = this.sanitizeParseOptions(options);
        this.current = 0;
        this.statements = [];
        this.errors = [];
        this.functionDeclarationLevel = 0;

        if (this.tokens.length > 0) {
            try {
                while (!this.isAtEnd()) {
                    let dec = this.declaration();
                    if (dec) {
                        this.statements.push(dec);
                    }
                }
            } catch (parseError) {
                //do nothing with the parse error for now. perhaps we can remove this?
                console.error(parseError);
            }
        }
        return this;
    }

    private sanitizeParseOptions(options: ParseOptions) {
        return {
            mode: 'brightscript',
            ...(options || {})
        } as ParseOptions;
    }

    /**
     * Determine if the parser is currently parsing tokens at the root level.
     */
<<<<<<< HEAD
    static parse(sourceCode: string, mode?: 'brightscript' | 'brighterscript'): ParseResults;
    static parse(token: Token[], mode?: 'brightscript' | 'brighterscript'): ParseResults;
    static parse(toParse: Token[] | string, mode: 'brightscript' | 'brighterscript' = 'brightscript'): ParseResults {
        let tokens: Token[];
        if (typeof toParse === 'string') {
            let lexResult = Lexer.scan(toParse);
            tokens = lexResult.tokens;
        } else {
            tokens = toParse;
        }

        return new Parser().parse(tokens, mode);
=======
    private isAtRootLevel() {
        return this.functionDeclarationLevel === 0;
>>>>>>> 7d5b78ba
    }

    /**
     * Convenience function to subscribe to the `err` events emitted by `parser.events`.
     * @param errorHandler the function to call for every Parser error emitted after subscribing
     * @returns an object with a `dispose` function, used to unsubscribe from errors
     */
    public onError(errorHandler: (err: ParseError) => void) {
        this.events.on('err', errorHandler);
        return {
            dispose: () => {
                this.events.removeListener('err', errorHandler);
            }
        };
    }

    /**
     * Convenience function to subscribe to a single `err` event emitted by `parser.events`.
     * @param errorHandler the function to call for the first Parser error emitted after subscribing
     */
    public onErrorOnce(errorHandler: (err: ParseError) => void) {
        this.events.once('err', errorHandler);
    }

    /**
     * Add an error to the parse results.
     * @param token - the token where the error occurred
     * @param message - the message for this error
     * @param code - an error code used to uniquely identify this type of error.  Defaults to 1000
     * @returns an error object that can be thrown if the calling code needs to abort parsing
     */
    private addError(token: Token, message: string, code = 1000) {
        let err = new ParseError(token, message, code);
        this.errors.push(err);
        this.events.emit('err', err);
        return err;
    }

    /**
     * Wrapper around addError that extracts the properties from a diagnostic object
     * @param token
     * @param diagnostic
     */
    private addDiagnostic(token: Token, diagnostic: DiagnosticMessage) {
        return this.addError(token, diagnostic.message, diagnostic.code);
    }

    /**
     * Throws an error if the input file type is not BrighterScript
     */
    private ensureBrighterScriptMode(featureName: string) {
        if (this.options.mode !== 'brighterscript') {
            throw this.addDiagnostic(this.peek(), diagnosticMessages.Bs_feature_not_supported_in_brs_files_1019(featureName));
        }
    }

    /**
     * Add an error at the given location.
     * @param location
     * @param message
     */
    private addErrorAtLocation(location: Location, message: string) {
        this.addError({ location: location } as any, message);
    }

    private declaration(...additionalTerminators: BlockTerminator[]): Statement | undefined {
        try {
            // consume any leading newlines
            while (this.match(TokenKind.Newline)) { }

            //TODO implement this in a future commit
            if (this.check(TokenKind.Class)) {
                return this.classDeclaration();
            }

            if (this.check(TokenKind.Sub, TokenKind.Function)) {
                return this.functionDeclaration(false);
            }

            if (this.checkLibrary()) {
                return this.libraryStatement();
            }

            // BrightScript is like python, in that variables can be declared without a `var`,
            // `let`, (...) keyword. As such, we must check the token *after* an identifier to figure
            // out what to do with it.
            if (
                this.check(TokenKind.Identifier, ...AllowedLocalIdentifiers) &&
                this.checkNext(...AssignmentOperators)
            ) {
                return this.assignment(...additionalTerminators);
            }

            if (this.check(TokenKind.Comment)) {
                let stmt = this.commentStatement();
                //scrap consecutive newlines
                while (this.match(TokenKind.Newline)) {

                }
                return stmt;
            }
            this.peek();

            return this.statement(...additionalTerminators);
        } catch (error) {
            this.synchronize();
        }
    }

    /**
     * A BrighterScript class declaration
     */
    private classDeclaration(): ClassStatement {
        this.ensureBrighterScriptMode('class declarations');
        let keyword = this.consume(`Expected 'class' keyword`, TokenKind.Class);
        //get the class name
        let className = this.consumeContinue(diagnosticMessages.Missing_identifier_after_class_keyword_1016(), TokenKind.Identifier) as Identifier;
        //consume newlines (at least one)
        while (this.match(TokenKind.Newline)) {
        }

        let members = [] as ClassMemberStatement[];
        //gather up all class members (Fields, Methods)
        while (this.check(TokenKind.Public, TokenKind.Protected, TokenKind.Private, TokenKind.Function, TokenKind.Sub, TokenKind.Identifier)) {
            try {
<<<<<<< HEAD
                // consume any leading newlines
                while (match(Lexeme.Newline)) { }

                if (check(Lexeme.Class)) {
                    return classDeclaration();
                }

                if (check(Lexeme.Sub, Lexeme.Function)) {
                    return functionDeclaration(false);
=======
                let accessModifier: Token;
                if (this.check(TokenKind.Public, TokenKind.Protected, TokenKind.Private)) {
                    //use actual access modifier
                    accessModifier = this.advance();
                } else {
                    accessModifier = {
                        isReserved: false,
                        kind: TokenKind.Public,
                        text: 'public',
                        //zero-length token which indicates derived
                        location: {
                            start: this.peek().location.start,
                            end: this.peek().location.start
                        }
                    };
>>>>>>> 7d5b78ba
                }

                //methods (function/sub keyword OR identifier followed by opening paren)
                if (this.check(TokenKind.Function, TokenKind.Sub) || (this.check(TokenKind.Identifier) && this.checkNext(TokenKind.LeftParen))) {
                    let funcDeclaration = this.functionDeclaration(false);
                    members.push(
                        new ClassMethodStatement(
                            accessModifier,
                            funcDeclaration.name,
                            funcDeclaration.func
                        )
                    );

                    //fields
                } else if (this.check(TokenKind.Identifier)) {
                    members.push(
                        this.classFieldDeclaration(accessModifier)
                    );
                }
            } catch (e) {
                //throw out any failed members and move on to the next line
                this.consumeUntil(TokenKind.Newline, TokenKind.Eof);
            }

            //consume trailing newlines
            while (this.match(TokenKind.Newline)) { }
        }

        //consume trailing newlines
        while (this.match(TokenKind.Newline)) {

        }

<<<<<<< HEAD
        /**
         * A BrighterScript class declaration
         */
        function classDeclaration(): ClassStatement {
            ensureBrighterScriptMode('class declarations');
            let classKeyword = consume(`Expected 'class' keyword`, Lexeme.Class);
            let extendsKeyword: Token;
            let extendsIdentifier: Identifier;

            //get the class name
            let className = consumeContinue(diagnosticMessages.Missing_identifier_after_class_keyword_1016(), Lexeme.Identifier) as Identifier;

            //see if the class inherits from parent
            if (peek().text.toLowerCase() === 'extends') {
                extendsKeyword = advance();

                extendsIdentifier = consumeContinue(diagnosticMessages.Missing_identifier_after_extends_keyword_1022(), Lexeme.Identifier) as Identifier;
            }

            //consume newlines (at least one)
            while (match(Lexeme.Newline)) {
            }

            let members = [] as ClassMemberStatement[];
            //gather up all class members (Fields, Methods)
            while (check(Lexeme.Public, Lexeme.Protected, Lexeme.Private, Lexeme.Function, Lexeme.Sub, Lexeme.Identifier)) {
                try {
                    let accessModifier: Token;
                    if (check(Lexeme.Public, Lexeme.Protected, Lexeme.Private)) {
                        //use actual access modifier
                        accessModifier = advance();
                    }

                    let overrideKeyword: Token;
                    if (peek().text.toLowerCase() === 'override') {
                        overrideKeyword = advance();
                    }

                    //methods (function/sub keyword OR identifier followed by opening paren)
                    if (check(Lexeme.Function, Lexeme.Sub) || (check(Lexeme.Identifier) && checkNext(Lexeme.LeftParen))) {
                        let funcDeclaration = functionDeclaration(false);
                        //if we have an overrides keyword AND this method is called 'new', that's not allowed
                        if (overrideKeyword && funcDeclaration.name.text.toLowerCase() === 'new') {
                            addDiagnostic(overrideKeyword, diagnosticMessages.Cannot_use_override_keyword_on_constructor_function_1023());
                        }
                        members.push(
                            new ClassMethodStatement(
                                accessModifier,
                                funcDeclaration.name,
                                funcDeclaration.func,
                                overrideKeyword
                            )
                        );
=======
        let endingKeyword = this.advance();
        if (endingKeyword.kind !== TokenKind.EndClass) {
            this.addError(
                endingKeyword,
                `Expected 'end class' to terminate class block`
            );
        }
        //consume any trailing newlines
        while (this.match(TokenKind.Newline)) {

        }

        const result = new ClassStatement(
            keyword,
            className,
            members,
            endingKeyword
        );
        return result;
    }
>>>>>>> 7d5b78ba

    private classFieldDeclaration(accessModifier: Token | null) {
        let name = this.consume(`Expected identifier`, TokenKind.Identifier) as Identifier;
        let asToken: Token;
        let fieldType: Token;
        //look for `as SOME_TYPE`
        if (this.check(TokenKind.As)) {
            asToken = this.advance();
            fieldType = this.advance();

            //no field type specified
            if (!valueKindFromString(`${fieldType.text}`) && !this.check(TokenKind.Identifier)) {
                this.addDiagnostic(this.peek(), diagnosticMessages.Expected_valid_type_to_follow_as_keyword_1018());
            }
        }

        //TODO - support class field assignments on construct
        // var assignment: any;

        return new ClassFieldStatement(
            accessModifier,
            name,
            asToken,
            fieldType
        );
    }

    private functionDeclaration(isAnonymous: true): FunctionExpression;
    private functionDeclaration(isAnonymous: false): FunctionStatement;
    private functionDeclaration(isAnonymous: boolean) {
        try {
            //track depth to help certain statements need to know if they are contained within a function body
            this.functionDeclarationLevel++;
            let functionType: Token;
            if (this.check(TokenKind.Sub, TokenKind.Function)) {
                functionType = this.advance();
            } else {
                this.addDiagnostic(this.peek(), diagnosticMessages.Missing_function_sub_keyword_1017(this.peek().text));
                functionType = {
                    isReserved: true,
                    kind: TokenKind.Function,
                    text: 'function',
                    //zero-length location means derived
                    location: {
                        start: this.peek().location.start,
                        end: this.peek().location.start
                    }
                };
            }
            let isSub = functionType && functionType.kind === TokenKind.Sub;
            let functionTypeText = isSub ? 'sub' : 'function';
            let name: Identifier;
            let returnType: ValueKind;
            let leftParen: Token;

            if (isSub) {
                returnType = ValueKind.Void;
            } else {
                returnType = ValueKind.Dynamic;
            }

<<<<<<< HEAD
            const result = new ClassStatement(
                classKeyword,
                className,
                members,
                endingKeyword,
                extendsKeyword,
                extendsIdentifier
            );
            return result;
        }
=======
            if (isAnonymous) {
                leftParen = this.consume(
                    `Expected '(' after ${functionTypeText}`,
                    TokenKind.LeftParen
                );
            } else {
                name = this.consume(
                    `Expected ${functionTypeText} name after '${functionTypeText}'`,
                    TokenKind.Identifier
                ) as Identifier;
                leftParen = this.consume(
                    `Expected '(' after ${functionTypeText} name`,
                    TokenKind.LeftParen
                );
>>>>>>> 7d5b78ba

                //prevent functions from ending with type designators
                let lastChar = name.text[name.text.length - 1];
                if (['$', '%', '!', '#', '&'].includes(lastChar)) {
                    //don't throw this error; let the parser continue
                    this.addError(
                        name,
                        `Function name '${name.text}' cannot end with type designator '${lastChar}'`
                    );
                }
            }

            let args: FunctionParameter[] = [];
            let asToken: Token;
            let typeToken: Token;
            if (!this.check(TokenKind.RightParen)) {
                do {
                    if (args.length >= CallExpression.MaximumArguments) {
                        throw this.addError(
                            this.peek(),
                            `Cannot have more than ${CallExpression.MaximumArguments} parameters`
                        );
                    }

                    args.push(this.functionParameter());
                } while (this.match(TokenKind.Comma));
            }
            let rightParen = this.advance();

            if (this.check(TokenKind.As)) {
                asToken = this.advance();

                typeToken = this.advance();
                let typeString = typeToken.text || '';
                let maybeReturnType = valueKindFromString(typeString);

                if (!maybeReturnType) {
                    this.addError(
                        typeToken,
                        `Function return type '${typeString}' is invalid`
                    );
                }

                returnType = maybeReturnType;
            }

            args.reduce((haveFoundOptional: boolean, arg: Argument) => {
                if (haveFoundOptional && !arg.defaultValue) {
                    throw this.addError(
                        {
                            kind: TokenKind.Identifier,
                            text: arg.name.text,
                            isReserved: ReservedWords.has(arg.name.text),
                            location: arg.location
                        },
                        `Argument '${arg.name.text}' has no default value, but comes after arguments with default values`
                    );
                }

                return haveFoundOptional || !!arg.defaultValue;
            }, false);
            let comment: CommentStatement;
            //get a comment if available
            if (this.check(TokenKind.Comment)) {
                comment = this.commentStatement();
            }

            this.consume(
                `Expected newline or ':' after ${functionTypeText} signature`,
                TokenKind.Newline,
                TokenKind.Colon
            );
            while (this.match(TokenKind.Newline)) { }
            //support ending the function with `end sub` OR `end function`
            let body = this.block(TokenKind.EndSub, TokenKind.EndFunction);
            if (!body) {
                throw this.addError(
                    this.peek(),
                    `Expected 'end ${functionTypeText}' to terminate ${functionTypeText} block`
                );
            }
            //prepend comment to body
            if (comment) {
                body.statements.unshift(comment);
            }
            // consume 'end sub' or 'end function'
            let endingKeyword = this.advance();
            let expectedEndKind = isSub ? TokenKind.EndSub : TokenKind.EndFunction;

            //if `function` is ended with `end sub`, or `sub` is ended with `end function`, then
            //add an error but don't hard-fail so the AST can continue more gracefully
            if (endingKeyword.kind !== expectedEndKind) {
                this.addError(
                    endingKeyword,
                    `Expected 'end ${functionTypeText}' to terminate ${functionTypeText} block`
                );
            }

            let func = new FunctionExpression(
                args,
                returnType,
                body,
                functionType,
                endingKeyword,
                leftParen,
                rightParen,
                asToken,
                typeToken
            );

            if (isAnonymous) {
                return func;
            } else {
                // only consume trailing newlines in the statement context; expressions
                // expect to handle their own trailing whitespace
                while (this.match(TokenKind.Newline)) {
                }
                return new FunctionStatement(name, func);
            }
        } finally {
            this.functionDeclarationLevel--;
        }
    }

    private functionParameter(): FunctionParameter {
        if (!this.check(TokenKind.Identifier)) {
            throw this.addError(
                this.peek(),
                `Expected parameter name, but received '${this.peek().text || ''}'`
            );
        }

        let name = this.advance() as Identifier;
        let type: ValueKind = ValueKind.Dynamic;
        let typeToken: Token | undefined;
        let defaultValue;

        // parse argument default value
        if (this.match(TokenKind.Equal)) {
            // it seems any expression is allowed here -- including ones that operate on other arguments!
            defaultValue = this.expression();
        }

        let asToken = null;
        if (this.check(TokenKind.As)) {
            asToken = this.advance();

            typeToken = this.advance();
            let typeValueKind = valueKindFromString(typeToken.text);

            if (!typeValueKind) {
                throw this.addError(
                    typeToken,
                    `Function parameter '${name.text}' is of invalid type '${typeToken.text}'`
                );
            }

            type = typeValueKind;
        }

        return new FunctionParameter(
            name,
            {
                kind: type,
                location: typeToken ? typeToken.location : StdlibArgument.InternalLocation
            },
            typeToken,
            defaultValue,
            asToken
        );
    }

    private assignment(...additionalterminators: TokenKind[]): AssignmentStatement {
        let name = this.advance() as Identifier;
        //add error if name is a reserved word that cannot be used as an identifier
        if (DisallowedLocalIdentifiers.has(name.text.toLowerCase())) {
            //don't throw...this is fully recoverable
            this.addError(name, `Cannot use reserved word "${name.text}" as an identifier`);
        }
        let operator = this.consume(
            `Expected operator ('=', '+=', '-=', '*=', '/=', '\\=', '^=', '<<=', or '>>=') after idenfifier '${name.text}'`,
            ...AssignmentOperators
        );

        let value = this.expression();
        if (!this.check(...additionalterminators, TokenKind.Comment)) {
            this.consume(
                'Expected newline or \':\' after assignment',
                TokenKind.Newline,
                TokenKind.Colon,
                TokenKind.Eof,
                ...additionalterminators
            );
        }
        while (this.match(TokenKind.Newline)) { }

        if (operator.kind === TokenKind.Equal) {
            return new AssignmentStatement({ equals: operator }, name, value);
        } else {
            return new AssignmentStatement(
                { equals: operator },
                name,
                new BinaryExpression(new VariableExpression(name), operator, value)
            );
        }
    }

    private checkLibrary() {
        let isLibraryIdentifier = this.check(TokenKind.Identifier) && this.peek().text.toLowerCase() === 'library';

        //if we are at the top level, any line that starts with "library" should be considered a library statement
        if (this.isAtRootLevel() && isLibraryIdentifier) {
            return true;

            //not at root level, library statements are all invalid here, but try to detect if the tokens look
            //like a library statement (and let the libraryStatement function handle emitting the errors)
        } else if (isLibraryIdentifier && this.checkNext(TokenKind.StringLiteral)) {
            return true;

            //definitely not a library statement
        } else {
            return false;
        }
    }

    private statement(...additionalterminators: BlockTerminator[]): Statement | undefined {
        if (this.checkLibrary()) {
            return this.libraryStatement();
        }

        if (this.check(TokenKind.Stop)) {
            return this.stopStatement();
        }

        if (this.check(TokenKind.If)) {
            return this.ifStatement();
        }

        if (this.check(TokenKind.Print)) {
            return this.printStatement(...additionalterminators);
        }

        if (this.check(TokenKind.While)) {
            return this.whileStatement();
        }

        if (this.check(TokenKind.ExitWhile)) {
            return this.exitWhile();
        }

        if (this.check(TokenKind.For)) {
            return this.forStatement();
        }

        if (this.check(TokenKind.ForEach)) {
            return this.forEachStatement();
        }

        if (this.check(TokenKind.ExitFor)) {
            return this.exitFor();
        }

        if (this.check(TokenKind.End)) {
            return this.endStatement();
        }

        if (this.match(TokenKind.Return)) {
            return this.returnStatement();
        }

        if (this.check(TokenKind.Goto)) {
            return this.gotoStatement();
        }

        //does this line look like a label? (i.e.  `someIdentifier:` )
        if (this.check(TokenKind.Identifier) && this.checkNext(TokenKind.Colon)) {
            return this.labelStatement();
        }

        // TODO: support multi-statements
        return this.setStatement(...additionalterminators);
    }

    private whileStatement(): WhileStatement {
        const whileKeyword = this.advance();
        const condition = this.expression();

        let comment: CommentStatement;
        if (this.check(TokenKind.Comment)) {
            comment = this.commentStatement();
        }

        this.consume('Expected newline after \'while ...condition...\'', TokenKind.Newline);
        while (this.match(TokenKind.Newline)) { }
        const whileBlock = this.block(TokenKind.EndWhile);
        if (!whileBlock) {
            throw this.addError(this.peek(), 'Expected \'end while\' to terminate while-loop block');
        }

        //set comment as first statement in block
        if (comment) {
            whileBlock.statements.unshift(comment);
        }

        const endWhile = this.advance();
        while (this.match(TokenKind.Newline)) {
        }

        return new WhileStatement(
            { while: whileKeyword, endWhile: endWhile },
            condition,
            whileBlock
        );
    }

    private exitWhile(): ExitWhileStatement {
        let keyword = this.advance();

        if (this.check(TokenKind.Newline, TokenKind.Comment) === false) {
            this.addError(this.peek(), `Expected newline or comment after 'exit while'`);
        }
        while (this.match(TokenKind.Newline)) { }
        return new ExitWhileStatement({ exitWhile: keyword });
    }

    private forStatement(): ForStatement {
        const forKeyword = this.advance();
        const initializer = this.assignment(TokenKind.To);
        const to = this.advance();
        const finalValue = this.expression();
        let increment: Expression | undefined;
        let step: Token | undefined;

        if (this.check(TokenKind.Step)) {
            step = this.advance();
            increment = this.expression();
        } else {
            // BrightScript for/to/step loops default to a step of 1 if no `step` is provided
            increment = new LiteralExpression(new Int32(1), this.peek().location);
        }
        while (this.match(TokenKind.Newline)) {

        }

        let body = this.block(TokenKind.EndFor, TokenKind.Next);
        if (!body) {
            throw this.addError(this.peek(), 'Expected \'end for\' or \'next\' to terminate for-loop block');
        }
        let endFor = this.advance();
        while (this.match(TokenKind.Newline)) { }

        // WARNING: BrightScript doesn't delete the loop initial value after a for/to loop! It just
        // stays around in scope with whatever value it was when the loop exited.
        return new ForStatement(
            {
                for: forKeyword,
                to: to,
                step: step,
                endFor: endFor
            },
            initializer,
            finalValue,
            increment,
            body
        );
    }

    private forEachStatement(): ForEachStatement {
        let forEach = this.advance();
        let name = this.advance();

        let maybeIn = this.peek();
        if (this.check(TokenKind.Identifier) && maybeIn.text.toLowerCase() === 'in') {
            this.advance();
        } else {
            throw this.addError(maybeIn, 'Expected \'in\' after \'for each <name>\'');
        }

        let target = this.expression();
        if (!target) {
            throw this.addError(this.peek(), 'Expected target object to iterate over');
        }
        let comment: CommentStatement;
        if (this.check(TokenKind.Comment)) {
            comment = this.commentStatement();
        }
        this.advance();
        while (this.match(TokenKind.Newline)) {

        }

        let body = this.block(TokenKind.EndFor, TokenKind.Next);
        if (!body) {
            throw this.addError(this.peek(), 'Expected \'end for\' or \'next\' to terminate for-loop block');
        }

        //add comment to beginning of block of avaiable
        if (comment) {
            body.statements.unshift(comment);
        }
        let endFor = this.advance();
        while (this.match(TokenKind.Newline)) { }

        return new ForEachStatement(
            {
                forEach: forEach,
                in: maybeIn,
                endFor: endFor
            },
            name,
            target,
            body
        );
    }

    private exitFor(): ExitForStatement {
        let keyword = this.advance();
        if (!this.check(TokenKind.Comment)) {
            this.consume('Expected newline after \'exit for\'', TokenKind.Newline);
            while (this.match(TokenKind.Newline)) {

            }
        }
        return new ExitForStatement({ exitFor: keyword });
    }

    private commentStatement() {
        //if this comment is on the same line as the previous statement,
        //then this comment should be treated as a single-line comment
        let prev = this.previous();
        if (prev && prev.location.end.line === this.peek().location.start.line) {
            return new CommentStatement([this.advance()]);
        } else {
            let comments = [this.advance()];
            while (this.check(TokenKind.Newline)) {
                //absorb newlines
                while (this.match(TokenKind.Newline)) { }

                //if this is a comment, and it's the next line down from the previous comment
                if (this.check(TokenKind.Comment) && comments[comments.length - 1].location.end.line === this.peek().location.start.line - 1) {
                    comments.push(this.advance());
                } else {
                    break;
                }
            }
            return new CommentStatement(comments);
        }
    }

    private libraryStatement(): LibraryStatement | undefined {
        let libStatement = new LibraryStatement({
            library: this.advance(),
            //grab the next token only if it's a string
            filePath: this.check(TokenKind.StringLiteral) ? this.advance() : undefined
        });

        //no token following library keyword token
        if (!libStatement.tokens.filePath && this.check(TokenKind.Newline, TokenKind.Colon, TokenKind.Comment)) {
            this.addErrorAtLocation(
                libStatement.tokens.library.location,
                `Missing string literal after ${libStatement.tokens.library.text} keyword`
            );
        }

        //consume all tokens until the end of the line
        let invalidTokens = this.consumeUntil(TokenKind.Newline, TokenKind.Eof, TokenKind.Colon, TokenKind.Comment);

        if (invalidTokens.length > 0) {
            //add an error for every invalid token
            for (let invalidToken of invalidTokens) {
                this.addErrorAtLocation(
                    invalidToken.location,
                    `Found unexpected token '${invalidToken.text}' after library statement`
                );
            }
        }

        //libraries must be at the very top of the file before any other declarations.
        let isAtTopOfFile = true;
        for (let loopStatement of this.statements) {
            //if we found a non-library statement, this statement is not at the top of the file
            if (!(loopStatement instanceof LibraryStatement) && !(loopStatement instanceof CommentStatement)) {
                isAtTopOfFile = false;
                break;
            }
        }

        //libraries must be a root-level statement (i.e. NOT nested inside of functions)
        if (!this.isAtRootLevel() || !isAtTopOfFile) {
            this.addErrorAtLocation(
                libStatement.location,
                'Library statements may only appear at the top of a file'
            );
        }
        //consume to the next newline, eof, or colon
        while (this.match(TokenKind.Newline, TokenKind.Eof, TokenKind.Colon)) {
        }
        return libStatement;
    }

    private ifStatement(): IfStatement {
        const ifToken = this.advance();
        const startingLine = ifToken.location;

        const condition = this.expression();
        let thenBranch: Block;
        let elseIfBranches: ElseIf[] = [];
        let elseBranch: Block | undefined;

        let thenToken: Token | undefined;
        let elseIfTokens: Token[] = [];
        let endIfToken: Token | undefined;
        let elseToken: Token | undefined;

        if (this.check(TokenKind.Then)) {
            // `then` is optional after `if ...condition...`, so only advance to the next token if `then` is present
            thenToken = this.advance();
        }

        let comment: CommentStatement;
        if (this.check(TokenKind.Comment)) {
            comment = this.commentStatement();
        }

        if (this.match(TokenKind.Newline) || this.match(TokenKind.Colon)) {
            //consume until no more colons
            while (this.check(TokenKind.Colon)) {
                this.advance();
            }

            //consume exactly 1 newline, if found
            if (this.check(TokenKind.Newline)) {
                this.advance();
            }

            //keep track of the current error count, because if the then branch fails,
            //we will trash them in favor of a single error on if
            let errorsLengthBeforeBlock = this.errors.length;

            // we're parsing a multi-line ("block") form of the BrightScript if/then/else and must find
            // a trailing "end if"

            let maybeThenBranch = this.block(TokenKind.EndIf, TokenKind.Else, TokenKind.ElseIf);
            if (!maybeThenBranch) {
                //throw out any new errors created as a result of a `then` block parse failure.
                //the block() function will discard the current line, so any discarded errors will
                //resurface if they are legitimate, and not a result of a malformed if statement
                this.errors.splice(errorsLengthBeforeBlock, this.errors.length - errorsLengthBeforeBlock);

                //this whole if statement is bogus...add error to the if token and hard-fail
                throw this.addError(
                    ifToken,
                    'Expected \'end if\', \'else if\', or \'else\' to terminate \'then\' block'
                );
            }
            //add any comment from the same line as the if statement
            if (comment) {
                maybeThenBranch.statements.unshift(comment);
            }
            let blockEnd = this.previous();
            if (blockEnd.kind === TokenKind.EndIf) {
                endIfToken = blockEnd;
            }

            thenBranch = maybeThenBranch;
            this.match(TokenKind.Newline);

            // attempt to read a bunch of "else if" clauses
            while (this.check(TokenKind.ElseIf)) {
                let elseIfToken = this.advance();
                elseIfTokens.push(elseIfToken);
                let elseIfCondition = this.expression();
                let thenToken: Token;
                if (this.check(TokenKind.Then)) {
                    // `then` is optional after `else if ...condition...`, so only advance to the next token if `then` is present
                    thenToken = this.advance();
                }

                //consume any trailing colons
                while (this.check(TokenKind.Colon)) {
                    this.advance();
                }

                this.match(TokenKind.Newline);
                let elseIfThen = this.block(TokenKind.EndIf, TokenKind.Else, TokenKind.ElseIf);
                if (!elseIfThen) {
                    throw this.addError(
                        this.peek(),
                        'Expected \'end if\', \'else if\', or \'else\' to terminate \'then\' block'
                    );
                }

                let blockEnd = this.previous();
                if (blockEnd.kind === TokenKind.EndIf) {
                    endIfToken = blockEnd;
                }

                elseIfBranches.push({
                    condition: elseIfCondition,
                    thenBranch: elseIfThen,
                    thenToken: thenToken,
                    elseIfToken: elseIfToken
                });
            }

            if (this.match(TokenKind.Else)) {
                elseToken = this.previous();
                //consume any trailing colons
                while (this.check(TokenKind.Colon)) {
                    this.advance();
                }

                this.match(TokenKind.Newline);
                elseBranch = this.block(TokenKind.EndIf);
                endIfToken = this.advance(); // skip past "end if"

                //ensure that single-line `if` statements have a colon right before 'end if'
                if (util.sameStartLine(ifToken, endIfToken)) {
                    let index = this.tokens.indexOf(endIfToken);
                    let previousToken = this.tokens[index - 1];
                    if (previousToken.kind !== TokenKind.Colon) {
                        this.addError(endIfToken, 'Expected \':\' to preceed \'end if\'');
                    }
                }
                this.match(TokenKind.Newline);
            } else {
                this.match(TokenKind.Newline);
                endIfToken = this.consume(
                    `Expected 'end if' to close 'if' statement started on line ${startingLine}`,
                    TokenKind.EndIf
                );

                //ensure that single-line `if` statements have a colon right before 'end if'
                if (util.sameStartLine(ifToken, endIfToken)) {
                    let index = this.tokens.indexOf(endIfToken);
                    let previousToken = this.tokens[index - 1];
                    if (previousToken.kind !== TokenKind.Colon) {
                        this.addError(endIfToken, 'Expected \':\' to preceed \'end if\'');
                    }
                }
                this.match(TokenKind.Newline);
            }
        } else {
            let thenStatement = this.declaration(TokenKind.ElseIf, TokenKind.Else);
            if (!thenStatement) {
                throw this.addError(
                    this.peek(),
                    'Expected a statement to follow \'if ...condition... then\''
                );
            }
            thenBranch = new Block([thenStatement], this.peek().location);

            //add any comment from the same line as the if statement
            if (comment) {
                thenBranch.statements.unshift(comment);
            }

            while (this.previous().kind !== TokenKind.Newline && this.match(TokenKind.ElseIf)) {
                let elseIf = this.previous();
                let elseIfCondition = this.expression();
                let thenToken: Token;
                if (this.check(TokenKind.Then)) {
                    // `then` is optional after `else if ...condition...`, so only advance to the next token if `then` is present
                    thenToken = this.advance();
                }

                let elseIfThen = this.declaration(TokenKind.ElseIf, TokenKind.Else);
                if (!elseIfThen) {
                    throw this.addError(
                        this.peek(),
                        `Expected a statement to follow '${elseIf.text} ...condition... then'`
                    );
                }

                elseIfBranches.push({
                    condition: elseIfCondition,
                    thenBranch: new Block([elseIfThen], this.peek().location),
                    thenToken: thenToken,
                    elseIfToken: elseIf
                });
            }
            if (this.previous().kind !== TokenKind.Newline && this.match(TokenKind.Else)) {
                elseToken = this.previous();
                let elseStatement = this.declaration();
                if (!elseStatement) {
                    throw this.addError(this.peek(), `Expected a statement to follow 'else'`);
                }
                elseBranch = new Block([elseStatement], this.peek().location);
            }
        }

        return new IfStatement(
            {
                if: ifToken,
                then: thenToken,
                elseIfs: elseIfTokens,
                endIf: endIfToken,
                else: elseToken
            },
            condition,
            thenBranch,
            elseIfBranches,
            elseBranch
        );
    }
    private expressionStatement(expr: Expression, additionalTerminators: BlockTerminator[]): ExpressionStatement | IncrementStatement {
        let expressionStart = this.peek();

        if (this.check(TokenKind.PlusPlus, TokenKind.MinusMinus)) {
            let operator = this.advance();

            if (this.check(TokenKind.PlusPlus, TokenKind.MinusMinus)) {
                throw this.addError(
                    this.peek(),
                    'Consecutive increment/decrement operators are not allowed'
                );
            } else if (expr instanceof CallExpression) {
                throw this.addError(
                    expressionStart,
                    'Increment/decrement operators are not allowed on the result of a function call'
                );
            }

            while (this.match(TokenKind.Newline, TokenKind.Colon)) {
            }

            return new IncrementStatement(expr, operator);
        }

        if (!this.check(...additionalTerminators, TokenKind.Comment)) {
            this.consume(
                'Expected newline or \':\' after expression statement',
                TokenKind.Newline,
                TokenKind.Colon,
                TokenKind.Eof
            );
        }

        if (expr instanceof CallExpression) {
            return new ExpressionStatement(expr);
        }

        //at this point, it's probably an error. However, we recover a little more gracefully by creating an assignment
        throw this.addError(
            expressionStart,
            'Expected statement or function call, but received an expression'
        );
    }
    private setStatement(
        ...additionalTerminators: BlockTerminator[]
    ): DottedSetStatement | IndexedSetStatement | ExpressionStatement | IncrementStatement {
        /**
         * Attempts to find an expression-statement or an increment statement.
         * While calls are valid expressions _and_ statements, increment (e.g. `foo++`)
         * statements aren't valid expressions. They _do_ however fall under the same parsing
         * priority as standalone function calls though, so we can parse them in the same way.
         */


        let expr = this.call();
        if (this.check(...AssignmentOperators) && !(expr instanceof CallExpression)) {
            let left = expr;
            let operator = this.advance();
            let right = this.expression();

            // Create a dotted or indexed "set" based on the left-hand side's type
            if (left instanceof IndexedGetExpression) {
                this.consume(
                    'Expected newline or \':\' after indexed \'set\' statement',
                    TokenKind.Newline,
                    TokenKind.Else,
                    TokenKind.ElseIf,
                    TokenKind.Colon,
                    TokenKind.Eof, TokenKind.Comment
                );
                //if we just consumed a comment, backtrack 1 token so it can be collected later
                if (this.checkPrevious(TokenKind.Comment)) {
                    this.current--;
                }

                return new IndexedSetStatement(
                    left.obj,
                    left.index,
                    operator.kind === TokenKind.Equal
                        ? right
                        : new BinaryExpression(left, operator, right),
                    left.openingSquare,
                    left.closingSquare
                );
            } else if (left instanceof DottedGetExpression) {
                this.consume(
                    'Expected newline or \':\' after dotted \'set\' statement',
                    TokenKind.Newline,
                    TokenKind.Else,
                    TokenKind.ElseIf,
                    TokenKind.Colon,
                    TokenKind.Eof,
                    TokenKind.Comment
                );
                //if we just consumed a comment, backtrack 1 token so it can be collected later
                if (this.checkPrevious(TokenKind.Comment)) {
                    this.current--;
                }

                return new DottedSetStatement(
                    left.obj,
                    left.name,
                    operator.kind === TokenKind.Equal
                        ? right
                        : new BinaryExpression(left, operator, right)
                );
            } else {
                return this.expressionStatement(expr, additionalTerminators);
            }
        } else {
            return this.expressionStatement(expr, additionalTerminators);
        }
    }

    private printStatement(...additionalterminators: BlockTerminator[]): PrintStatement {
        let printKeyword = this.advance();

        let values: (
            | Expression
            | PrintSeparatorTab
            | PrintSeparatorSpace)[] = [];

        //print statements can be empty, so look for empty print conditions
        if (this.isAtEnd() || this.check(TokenKind.Newline, TokenKind.Colon)) {
            let emptyStringLiteral = new LiteralExpression(new BrsString(''), printKeyword.location);
            values.push(emptyStringLiteral);
        } else {
            values.push(this.expression());
        }

        while (!this.check(TokenKind.Newline, TokenKind.Colon, ...additionalterminators, TokenKind.Comment) && !this.isAtEnd()) {
            if (this.check(TokenKind.Semicolon)) {
                values.push(this.advance() as PrintSeparatorSpace);
            }

            if (this.check(TokenKind.Comma)) {
                values.push(this.advance() as PrintSeparatorTab);
            }

            if (!this.check(TokenKind.Newline, TokenKind.Colon) && !this.isAtEnd()) {
                values.push(this.expression());
            }
        }

        if (!this.check(...additionalterminators, TokenKind.Comment)) {
            this.consume(
                'Expected newline or \':\' after printed values',
                TokenKind.Newline,
                TokenKind.Colon,
                TokenKind.Eof
            );
        }

        //consume excess newlines
        while (this.match(TokenKind.Newline)) { }

        return new PrintStatement({ print: printKeyword }, values);
    }

    /**
     * Parses a return statement with an optional return value.
     * @returns an AST representation of a return statement.
     */
    private returnStatement(): ReturnStatement {
        let tokens = { return: this.previous() };

        if (this.check(TokenKind.Colon, TokenKind.Newline, TokenKind.Eof)) {
            while (this.match(TokenKind.Colon, TokenKind.Newline, TokenKind.Eof)) { }
            return new ReturnStatement(tokens);
        }

        let toReturn = this.expression();
        while (this.match(TokenKind.Newline, TokenKind.Colon)) {
        }

        return new ReturnStatement(tokens, toReturn);
    }

    /**
     * Parses a `label` statement
     * @returns an AST representation of an `label` statement.
     */
    private labelStatement() {
        let tokens = {
            identifier: this.advance(),
            colon: this.advance()
        };

        if (!this.check(TokenKind.Comment)) {
            this.consume('Labels must be declared on their own line', TokenKind.Newline, TokenKind.Eof);
        }

        return new LabelStatement(tokens);
    }

    /**
     * Parses a `goto` statement
     * @returns an AST representation of an `goto` statement.
     */
    private gotoStatement() {
        let tokens = {
            goto: this.advance(),
            label: this.consume('Expected label identifier after goto keyword', TokenKind.Identifier)
        };

        while (this.match(TokenKind.Newline, TokenKind.Colon)) {
        }

        return new GotoStatement(tokens);
    }

    /**
     * Parses an `end` statement
     * @returns an AST representation of an `end` statement.
     */
    private endStatement() {
        let endTokens = { end: this.advance() };

        while (this.match(TokenKind.Newline)) { }

        return new EndStatement(endTokens);
    }
    /**
     * Parses a `stop` statement
     * @returns an AST representation of a `stop` statement
     */
    private stopStatement() {
        let tokens = { stop: this.advance() };

        while (this.match(TokenKind.Newline, TokenKind.Colon)) {

        }

        return new StopStatement(tokens);
    }

    /**
     * Parses a block, looking for a specific terminating TokenKind to denote completion.
     * @param terminators the token(s) that signifies the end of this block; all other terminators are
     *                    ignored.
     */
    private block(...terminators: BlockTerminator[]): Block | undefined {
        let startingToken = this.peek();

        const statements: Statement[] = [];
        while (!this.check(...terminators) && !this.isAtEnd()) {
            //grab the location of the current token
            let loopCurrent = this.current;
            let dec = this.declaration();

            if (dec) {
                statements.push(dec);
            } else {
                //something went wrong. reset to the top of the loop
                this.current = loopCurrent;

                //scrap the entire line
                this.consumeUntil(TokenKind.Colon, TokenKind.Newline, TokenKind.Eof);

                //trash the next token. this prevents an infinite loop. not exactly sure why we need this,
                //but there's already an error in the file being parsed, so just leave this line here
                this.advance();
            }
            //trash any newline characters
            while (this.match(TokenKind.Newline)) { }
        }

        if (this.isAtEnd()) {
            return undefined;
            // TODO: Figure out how to handle unterminated blocks well
        }

        return new Block(statements, startingToken.location);
    }

    private expression(): Expression {
        return this.anonymousFunction();
    }

    private anonymousFunction(): Expression {
        if (this.check(TokenKind.Sub, TokenKind.Function)) {
            return this.functionDeclaration(true);
        }

        return this.boolean();
    }

    private boolean(): Expression {
        let expr = this.relational();

        while (this.match(TokenKind.And, TokenKind.Or)) {
            let operator = this.previous();
            let right = this.relational();
            expr = new BinaryExpression(expr, operator, right);
        }

        return expr;
    }

    private relational(): Expression {
        let expr = this.additive();

        while (
            this.match(
                TokenKind.Equal,
                TokenKind.LessGreater,
                TokenKind.Greater,
                TokenKind.GreaterEqual,
                TokenKind.Less,
                TokenKind.LessEqual
            )
        ) {
            let operator = this.previous();
            let right = this.additive();
            expr = new BinaryExpression(expr, operator, right);
        }

        return expr;
    }

    // TODO: bitshift

    private additive(): Expression {
        let expr = this.multiplicative();

        while (this.match(TokenKind.Plus, TokenKind.Minus)) {
            let operator = this.previous();
            let right = this.multiplicative();
            expr = new BinaryExpression(expr, operator, right);
        }

        return expr;
    }

    private multiplicative(): Expression {
        let expr = this.exponential();

        while (this.match(TokenKind.Forwardslash, TokenKind.Backslash, TokenKind.Star, TokenKind.Mod)) {
            let operator = this.previous();
            let right = this.exponential();
            expr = new BinaryExpression(expr, operator, right);
        }

        return expr;
    }

    private exponential(): Expression {
        let expr = this.prefixUnary();

        while (this.match(TokenKind.Caret)) {
            let operator = this.previous();
            let right = this.prefixUnary();
            expr = new BinaryExpression(expr, operator, right);
        }

        return expr;
    }

    private prefixUnary(): Expression {
        if (this.match(TokenKind.Not, TokenKind.Minus)) {
            let operator = this.previous();
            let right = this.prefixUnary();
            return new UnaryExpression(operator, right);
        }

<<<<<<< HEAD
        function checkNew() {
            return peek().text.toLowerCase() === 'new';
        }

        function call(): Expression {
            let newToken: Token;
            if (checkNew()) {
                newToken = advance();
            }
            let expr = primary();
=======
        return this.call();
    }
>>>>>>> 7d5b78ba

    private call(): Expression {
        let expr = this.primary();

        while (true) {
            if (this.match(TokenKind.LeftParen)) {
                expr = this.finishCall(this.previous(), expr);
            } else if (this.match(TokenKind.LeftSquareBracket)) {
                let openingSquare = this.previous();
                while (this.match(TokenKind.Newline)) { }

                let index = this.expression();

                while (this.match(TokenKind.Newline)) {

                }
                let closingSquare = this.consume(
                    'Expected \']\' after array or object index',
                    TokenKind.RightSquareBracket
                );

                expr = new IndexedGetExpression(expr, index, openingSquare, closingSquare);
            } else if (this.match(TokenKind.Dot)) {
                let name = this.consume(
                    'Expected property name after \'.\'',
                    TokenKind.Identifier,
                    ...AllowedProperties
                );

                // force it into an identifier so the AST makes some sense
                name.kind = TokenKind.Identifier;

                expr = new DottedGetExpression(expr, name as Identifier);
            } else {
                break;
            }
        }

        return expr;
    }

<<<<<<< HEAD
            if (newToken) {
                ensureBrighterScriptMode('using new keyword to construct a class');
                return new NewExpression(newToken, expr);
            } else {
                return expr;
            }
=======
    private finishCall(openingParen: Token, callee: Expression): Expression {
        let args = [] as Expression[];
        while (this.match(TokenKind.Newline)) {
>>>>>>> 7d5b78ba
        }

        if (!this.check(TokenKind.RightParen)) {
            do {
                while (this.match(TokenKind.Newline)) {

                }

                if (args.length >= CallExpression.MaximumArguments) {
                    throw this.addError(
                        this.peek(),
                        `Cannot have more than ${CallExpression.MaximumArguments} arguments`
                    );
                }
                args.push(this.expression());
            } while (this.match(TokenKind.Comma));
        }

        while (this.match(TokenKind.Newline)) { }

        const closingParen = this.consume(
            'Expected \')\' after function call arguments',
            TokenKind.RightParen
        );

        return new CallExpression(callee, openingParen, closingParen, args);
    }

    private primary(): Expression {
        switch (true) {
            case this.match(TokenKind.False):
                return new LiteralExpression(BrsBoolean.False, this.previous().location);
            case this.match(TokenKind.True):
                return new LiteralExpression(BrsBoolean.True, this.previous().location);
            case this.match(TokenKind.Invalid):
                return new LiteralExpression(BrsInvalid.Instance, this.previous().location);
            case this.match(
                TokenKind.IntegerLiteral,
                TokenKind.LongIntegerLiteral,
                TokenKind.FloatLiteral,
                TokenKind.DoubleLiteral,
                TokenKind.StringLiteral
            ):
                return new LiteralExpression(this.previous().literal, this.previous().location);
            case this.match(TokenKind.Identifier):
                return new VariableExpression(this.previous() as Identifier);
            case this.match(TokenKind.LeftParen):
                let left = this.previous();
                let expr = this.expression();
                let right = this.consume(
                    'Unmatched \'(\' - expected \')\' after expression',
                    TokenKind.RightParen
                );
                return new GroupingExpression({ left: left, right: right }, expr);
            case this.match(TokenKind.LeftSquareBracket):
                let elements: Array<Expression | CommentStatement> = [];
                let openingSquare = this.previous();

                //add any comment found right after the opening square
                if (this.check(TokenKind.Comment)) {
                    elements.push(new CommentStatement([this.advance()]));
                }

                while (this.match(TokenKind.Newline)) {
                }

                if (!this.match(TokenKind.RightSquareBracket)) {
                    elements.push(this.expression());

                    while (this.match(TokenKind.Comma, TokenKind.Newline, TokenKind.Comment)) {
                        if (this.checkPrevious(TokenKind.Comment) || this.check(TokenKind.Comment)) {
                            let comment = this.check(TokenKind.Comment) ? this.advance() : this.previous();
                            elements.push(new CommentStatement([comment]));
                        }
                        while (this.match(TokenKind.Newline)) {

                        }

                        if (this.check(TokenKind.RightSquareBracket)) {
                            break;
                        }

                        elements.push(this.expression());
                    }

                    this.consume(
                        'Unmatched \'[\' - expected \']\' after array literal',
                        TokenKind.RightSquareBracket
                    );
                }

                let closingSquare = this.previous();

                //this.consume("Expected newline or ':' after array literal", TokenKind.Newline, TokenKind.Colon, TokenKind.Eof);
                return new ArrayLiteralExpression(elements, openingSquare, closingSquare);
            case this.match(TokenKind.LeftCurlyBrace):
                let openingBrace = this.previous();
                let members: Array<AAMemberExpression | CommentStatement> = [];

                let key = () => {
                    let result = {
                        colonToken: null as Token,
                        keyToken: null as Token,
                        key: null as BrsString,
                        location: null as Location
                    };
                    if (this.check(TokenKind.Identifier, ...AllowedProperties)) {
                        result.keyToken = this.advance();
                        result.key = new BrsString(result.keyToken.text);
                    } else if (this.check(TokenKind.StringLiteral)) {
                        result.keyToken = this.advance();
                        result.key = result.keyToken.literal as BrsString;
                    } else {
                        throw this.addError(
                            this.peek(),
                            `Expected identifier or string as associative array key, but received '${this.peek()
                                .text || ''}'`
                        );
                    }

                    result.colonToken = this.consume(
                        'Expected \':\' between associative array key and value',
                        TokenKind.Colon
                    );
                    result.location = util.getLocation(result.keyToken, result.keyToken, result.colonToken);
                    return result;
                };

                while (this.match(TokenKind.Newline)) {
                }

                if (!this.match(TokenKind.RightCurlyBrace)) {
                    if (this.check(TokenKind.Comment)) {
                        members.push(new CommentStatement([this.advance()]));
                    } else {
                        let k = key();
                        let expr = this.expression();
                        members.push({
                            key: k.key,
                            keyToken: k.keyToken,
                            colonToken: k.colonToken,
                            value: expr,
                            location: util.getLocation(k, k, expr)
                        });
                    }

                    while (this.match(TokenKind.Comma, TokenKind.Newline, TokenKind.Colon, TokenKind.Comment)) {
                        //check for comment at the end of the current line
                        if (this.check(TokenKind.Comment) || this.checkPrevious(TokenKind.Comment)) {
                            let token = this.checkPrevious(TokenKind.Comment) ? this.previous() : this.advance();
                            members.push(new CommentStatement([token]));
                        } else {
                            while (this.match(TokenKind.Newline, TokenKind.Colon)) {

                            }
                            //check for a comment on its own line
                            if (this.check(TokenKind.Comment) || this.checkPrevious(TokenKind.Comment)) {
                                let token = this.checkPrevious(TokenKind.Comment) ? this.previous() : this.advance();
                                members.push(new CommentStatement([token]));
                                continue;
                            }

                            if (this.check(TokenKind.RightCurlyBrace)) {
                                break;
                            }
                            let k = key();
                            let expr = this.expression();
                            members.push({
                                key: k.key,
                                keyToken: k.keyToken,
                                colonToken: k.colonToken,
                                value: expr,
                                location: util.getLocation(k, k, expr)
                            });
                        }
                    }

                    this.consume(
                        'Unmatched \'{\' - expected \'}\' after associative array literal',
                        TokenKind.RightCurlyBrace
                    );
                }

                let closingBrace = this.previous();

                return new AALiteralExpression(members, openingBrace, closingBrace);
            case this.match(TokenKind.Pos, TokenKind.Tab):
                let token = Object.assign(this.previous(), {
                    kind: TokenKind.Identifier
                }) as Identifier;
                return new VariableExpression(token);
            case this.check(TokenKind.Function, TokenKind.Sub):
                return this.anonymousFunction();
            case this.check(TokenKind.Comment):
                return new CommentStatement([this.advance()]);
            default:
                throw this.addError(this.peek(), `Found unexpected token '${this.peek().text}'`);
        }
    }

    /**
     * Pop tokens until we encounter a token not in the specified list
     * @param tokenKinds
     */
    private match(...tokenKinds: TokenKind[]) {
        for (let tokenKind of tokenKinds) {
            if (this.check(tokenKind)) {
                this.advance();
                return true;
            }
        }

        return false;
    }

    /**
     * Consume tokens until one of the `stopTokenKinds` is encountered
     * @param tokenKinds
     * @return - the list of tokens consumed, EXCLUDING the `stopTokenKind` (you can use `this.peek()` to see which one it was)
     */
    private consumeUntil(...stopTokenKinds: TokenKind[]) {
        let result = [] as Token[];
        //take tokens until we encounter one of the stopTokenKinds
        while (!stopTokenKinds.includes(this.peek().kind)) {
            result.push(this.advance());
        }
        return result;
    }

    private consume(errorMessage: string | DiagnosticMessage, ...tokenKinds: TokenKind[]): Token {
        let diagnostic = typeof errorMessage === 'string' ? { message: errorMessage, code: 1000 } : errorMessage;
        let foundTokenKind = tokenKinds
            .map(tokenKind => this.peek().kind === tokenKind)
            .reduce((foundAny, foundCurrent) => foundAny || foundCurrent, false);

        if (foundTokenKind) {
            return this.advance();
        }
        throw this.addError(this.peek(), diagnostic.message, diagnostic.code);
    }

    /**
     * Consume, or add a message if not found. But then continue and return undefined
     * @param message
     * @param tokenKinds
     */
    private consumeContinue(diagnostic: DiagnosticMessage, ...tokenKinds: TokenKind[]): Token | undefined {
        try {
            return this.consume(diagnostic, ...tokenKinds);
        } catch (e) {
            //do nothing;
        }
    }

    private advance(): Token {
        if (!this.isAtEnd()) {
            this.current++;
        }
        return this.previous();
    }

    private checkPrevious(...tokenKinds: TokenKind[]) {
        if (this.isAtEnd()) {
            return false;
        }

        return tokenKinds.some(tokenKind => this.previous().kind === tokenKind);
    }

    private check(...tokenKinds: TokenKind[]) {
        if (this.isAtEnd()) {
            return false;
        }

        return tokenKinds.some(tokenKind => this.peek().kind === tokenKind);
    }

    private checkNext(...tokenKinds: TokenKind[]) {
        if (this.isAtEnd()) {
            return false;
        }

        return tokenKinds.some(tokenKind => this.peekNext().kind === tokenKind);
    }

    private isAtEnd() {
        return this.peek().kind === TokenKind.Eof;
    }

    private peekNext() {
        if (this.isAtEnd()) {
            return this.peek();
        }
        return this.tokens[this.current + 1];
    }

    private peek() {
        return this.tokens[this.current];
    }

    private previous() {
        return this.tokens[this.current - 1];
    }

    private synchronize() {
        this.advance(); // skip the erroneous token

        while (!this.isAtEnd()) {
            if (this.previous().kind === TokenKind.Newline || this.previous().kind === TokenKind.Colon) {
                // newlines and ':' characters separate statements
                return;
            }

            switch (this.peek().kind) { //eslint-disable-line @typescript-eslint/switch-exhaustiveness-check
                case TokenKind.Function:
                case TokenKind.Sub:
                case TokenKind.If:
                case TokenKind.For:
                case TokenKind.ForEach:
                case TokenKind.While:
                case TokenKind.Print:
                case TokenKind.Return:
                    // start parsing again from the next block starter or obvious
                    // expression start
                    return;
            }

            this.advance();
        }
    }
}

export enum ParseMode {
    brightscript = 'brightscript',
    brighterscript = 'brighterscript'
}

export interface ParseOptions {
    /**
     * The parse mode. When in 'brightscript' mode, no brighterscript syntax is allowed, and will emit errors.
     */
    mode: ParseMode;
}<|MERGE_RESOLUTION|>--- conflicted
+++ resolved
@@ -1,10 +1,6 @@
 import { EventEmitter } from 'events';
 
-<<<<<<< HEAD
-import { Lexeme, Token, Identifier, Location, ReservedWords, Lexer } from '../lexer';
-=======
-import { TokenKind, Token, Identifier, Location, ReservedWords, BlockTerminator, AllowedLocalIdentifiers, AssignmentOperators, DisallowedLocalIdentifiers, AllowedProperties } from '../lexer';
->>>>>>> 7d5b78ba
+import { TokenKind, Token, Identifier, Location, ReservedWords, BlockTerminator, AllowedLocalIdentifiers, AssignmentOperators, DisallowedLocalIdentifiers, AllowedProperties, Lexer, Locatable } from '../lexer';
 
 import {
     BrsInvalid,
@@ -86,7 +82,15 @@
     /**
      * Static wrapper around creating a new parser and parsing a list of tokens
      */
-    public static parse(tokens: Token[], options?: ParseOptions) {
+    public static parse(source: string, options?: ParseOptions): Parser;
+    public static parse(tokens: Token[], options?: ParseOptions): Parser;
+    public static parse(toParse: Token[] | string, options?: ParseOptions): Parser {
+        let tokens: Token[];
+        if (typeof toParse === 'string') {
+            tokens = Lexer.scan(toParse).tokens;
+        } else {
+            tokens = toParse;
+        }
         return new Parser().parse(tokens, options);
     }
 
@@ -129,23 +133,8 @@
     /**
      * Determine if the parser is currently parsing tokens at the root level.
      */
-<<<<<<< HEAD
-    static parse(sourceCode: string, mode?: 'brightscript' | 'brighterscript'): ParseResults;
-    static parse(token: Token[], mode?: 'brightscript' | 'brighterscript'): ParseResults;
-    static parse(toParse: Token[] | string, mode: 'brightscript' | 'brighterscript' = 'brightscript'): ParseResults {
-        let tokens: Token[];
-        if (typeof toParse === 'string') {
-            let lexResult = Lexer.scan(toParse);
-            tokens = lexResult.tokens;
-        } else {
-            tokens = toParse;
-        }
-
-        return new Parser().parse(tokens, mode);
-=======
     private isAtRootLevel() {
         return this.functionDeclarationLevel === 0;
->>>>>>> 7d5b78ba
     }
 
     /**
@@ -177,8 +166,8 @@
      * @param code - an error code used to uniquely identify this type of error.  Defaults to 1000
      * @returns an error object that can be thrown if the calling code needs to abort parsing
      */
-    private addError(token: Token, message: string, code = 1000) {
-        let err = new ParseError(token, message, code);
+    private addError(locatable: Locatable, message: string, code = 1000) {
+        let err = new ParseError(locatable, message, code);
         this.errors.push(err);
         this.events.emit('err', err);
         return err;
@@ -189,8 +178,8 @@
      * @param token
      * @param diagnostic
      */
-    private addDiagnostic(token: Token, diagnostic: DiagnosticMessage) {
-        return this.addError(token, diagnostic.message, diagnostic.code);
+    private addDiagnostic(locatable: Locatable, diagnostic: DiagnosticMessage) {
+        return this.addError(locatable, diagnostic.message, diagnostic.code);
     }
 
     /**
@@ -216,7 +205,6 @@
             // consume any leading newlines
             while (this.match(TokenKind.Newline)) { }
 
-            //TODO implement this in a future commit
             if (this.check(TokenKind.Class)) {
                 return this.classDeclaration();
             }
@@ -260,9 +248,20 @@
      */
     private classDeclaration(): ClassStatement {
         this.ensureBrighterScriptMode('class declarations');
-        let keyword = this.consume(`Expected 'class' keyword`, TokenKind.Class);
+        let classKeyword = this.consume(`Expected 'class' keyword`, TokenKind.Class);
+        let extendsKeyword: Token;
+        let extendsIdentifier: Identifier;
+
         //get the class name
         let className = this.consumeContinue(diagnosticMessages.Missing_identifier_after_class_keyword_1016(), TokenKind.Identifier) as Identifier;
+
+        //see if the class inherits from parent
+        if (this.peek().text.toLowerCase() === 'extends') {
+            extendsKeyword = this.advance();
+
+            extendsIdentifier = this.consumeContinue(diagnosticMessages.Missing_identifier_after_extends_keyword_1022(), TokenKind.Identifier) as Identifier;
+        }
+
         //consume newlines (at least one)
         while (this.match(TokenKind.Newline)) {
         }
@@ -271,43 +270,30 @@
         //gather up all class members (Fields, Methods)
         while (this.check(TokenKind.Public, TokenKind.Protected, TokenKind.Private, TokenKind.Function, TokenKind.Sub, TokenKind.Identifier)) {
             try {
-<<<<<<< HEAD
-                // consume any leading newlines
-                while (match(Lexeme.Newline)) { }
-
-                if (check(Lexeme.Class)) {
-                    return classDeclaration();
-                }
-
-                if (check(Lexeme.Sub, Lexeme.Function)) {
-                    return functionDeclaration(false);
-=======
                 let accessModifier: Token;
                 if (this.check(TokenKind.Public, TokenKind.Protected, TokenKind.Private)) {
                     //use actual access modifier
                     accessModifier = this.advance();
-                } else {
-                    accessModifier = {
-                        isReserved: false,
-                        kind: TokenKind.Public,
-                        text: 'public',
-                        //zero-length token which indicates derived
-                        location: {
-                            start: this.peek().location.start,
-                            end: this.peek().location.start
-                        }
-                    };
->>>>>>> 7d5b78ba
+                }
+
+                let overrideKeyword: Token;
+                if (this.peek().text.toLowerCase() === 'override') {
+                    overrideKeyword = this.advance();
                 }
 
                 //methods (function/sub keyword OR identifier followed by opening paren)
                 if (this.check(TokenKind.Function, TokenKind.Sub) || (this.check(TokenKind.Identifier) && this.checkNext(TokenKind.LeftParen))) {
                     let funcDeclaration = this.functionDeclaration(false);
+                    //if we have an overrides keyword AND this method is called 'new', that's not allowed
+                    if (overrideKeyword && funcDeclaration.name.text.toLowerCase() === 'new') {
+                        this.addDiagnostic(overrideKeyword, diagnosticMessages.Cannot_use_override_keyword_on_constructor_function_1023());
+                    }
                     members.push(
                         new ClassMethodStatement(
                             accessModifier,
                             funcDeclaration.name,
-                            funcDeclaration.func
+                            funcDeclaration.func,
+                            overrideKeyword
                         )
                     );
 
@@ -331,61 +317,6 @@
 
         }
 
-<<<<<<< HEAD
-        /**
-         * A BrighterScript class declaration
-         */
-        function classDeclaration(): ClassStatement {
-            ensureBrighterScriptMode('class declarations');
-            let classKeyword = consume(`Expected 'class' keyword`, Lexeme.Class);
-            let extendsKeyword: Token;
-            let extendsIdentifier: Identifier;
-
-            //get the class name
-            let className = consumeContinue(diagnosticMessages.Missing_identifier_after_class_keyword_1016(), Lexeme.Identifier) as Identifier;
-
-            //see if the class inherits from parent
-            if (peek().text.toLowerCase() === 'extends') {
-                extendsKeyword = advance();
-
-                extendsIdentifier = consumeContinue(diagnosticMessages.Missing_identifier_after_extends_keyword_1022(), Lexeme.Identifier) as Identifier;
-            }
-
-            //consume newlines (at least one)
-            while (match(Lexeme.Newline)) {
-            }
-
-            let members = [] as ClassMemberStatement[];
-            //gather up all class members (Fields, Methods)
-            while (check(Lexeme.Public, Lexeme.Protected, Lexeme.Private, Lexeme.Function, Lexeme.Sub, Lexeme.Identifier)) {
-                try {
-                    let accessModifier: Token;
-                    if (check(Lexeme.Public, Lexeme.Protected, Lexeme.Private)) {
-                        //use actual access modifier
-                        accessModifier = advance();
-                    }
-
-                    let overrideKeyword: Token;
-                    if (peek().text.toLowerCase() === 'override') {
-                        overrideKeyword = advance();
-                    }
-
-                    //methods (function/sub keyword OR identifier followed by opening paren)
-                    if (check(Lexeme.Function, Lexeme.Sub) || (check(Lexeme.Identifier) && checkNext(Lexeme.LeftParen))) {
-                        let funcDeclaration = functionDeclaration(false);
-                        //if we have an overrides keyword AND this method is called 'new', that's not allowed
-                        if (overrideKeyword && funcDeclaration.name.text.toLowerCase() === 'new') {
-                            addDiagnostic(overrideKeyword, diagnosticMessages.Cannot_use_override_keyword_on_constructor_function_1023());
-                        }
-                        members.push(
-                            new ClassMethodStatement(
-                                accessModifier,
-                                funcDeclaration.name,
-                                funcDeclaration.func,
-                                overrideKeyword
-                            )
-                        );
-=======
         let endingKeyword = this.advance();
         if (endingKeyword.kind !== TokenKind.EndClass) {
             this.addError(
@@ -399,14 +330,15 @@
         }
 
         const result = new ClassStatement(
-            keyword,
+            classKeyword,
             className,
             members,
-            endingKeyword
+            endingKeyword,
+            extendsKeyword,
+            extendsIdentifier
         );
         return result;
     }
->>>>>>> 7d5b78ba
 
     private classFieldDeclaration(accessModifier: Token | null) {
         let name = this.consume(`Expected identifier`, TokenKind.Identifier) as Identifier;
@@ -468,18 +400,6 @@
                 returnType = ValueKind.Dynamic;
             }
 
-<<<<<<< HEAD
-            const result = new ClassStatement(
-                classKeyword,
-                className,
-                members,
-                endingKeyword,
-                extendsKeyword,
-                extendsIdentifier
-            );
-            return result;
-        }
-=======
             if (isAnonymous) {
                 leftParen = this.consume(
                     `Expected '(' after ${functionTypeText}`,
@@ -488,13 +408,13 @@
             } else {
                 name = this.consume(
                     `Expected ${functionTypeText} name after '${functionTypeText}'`,
-                    TokenKind.Identifier
+                    TokenKind.Identifier,
+                    ...AllowedProperties
                 ) as Identifier;
                 leftParen = this.consume(
                     `Expected '(' after ${functionTypeText} name`,
                     TokenKind.LeftParen
                 );
->>>>>>> 7d5b78ba
 
                 //prevent functions from ending with type designators
                 let lastChar = name.text[name.text.length - 1];
@@ -1565,23 +1485,14 @@
             return new UnaryExpression(operator, right);
         }
 
-<<<<<<< HEAD
-        function checkNew() {
-            return peek().text.toLowerCase() === 'new';
-        }
-
-        function call(): Expression {
-            let newToken: Token;
-            if (checkNew()) {
-                newToken = advance();
-            }
-            let expr = primary();
-=======
         return this.call();
     }
->>>>>>> 7d5b78ba
 
     private call(): Expression {
+        let newToken: Token;
+        if (this.check(TokenKind.New)) {
+            newToken = this.advance();
+        }
         let expr = this.primary();
 
         while (true) {
@@ -1618,21 +1529,20 @@
             }
         }
 
-        return expr;
-    }
-
-<<<<<<< HEAD
-            if (newToken) {
-                ensureBrighterScriptMode('using new keyword to construct a class');
-                return new NewExpression(newToken, expr);
-            } else {
-                return expr;
-            }
-=======
+        if (newToken) {
+            this.ensureBrighterScriptMode('using new keyword to construct a class');
+            if (expr instanceof CallExpression === false) {
+                this.addDiagnostic(expr, diagnosticMessages.Attempted_to_use_new_keyword_on_a_non_class());
+            }
+            return new NewExpression(newToken, expr);
+        } else {
+            return expr;
+        }
+    }
+
     private finishCall(openingParen: Token, callee: Expression): Expression {
         let args = [] as Expression[];
         while (this.match(TokenKind.Newline)) {
->>>>>>> 7d5b78ba
         }
 
         if (!this.check(TokenKind.RightParen)) {
