/* eslint-disable no-bitwise */
import type { Token, Identifier } from '../lexer';
import { TokenKind } from '../lexer';
import type { Block, CommentStatement, FunctionStatement } from './Statement';
import { SourceNode } from 'source-map';
import type { Range } from 'vscode-languageserver';
import util from '../util';
import type { TranspileState } from './TranspileState';
import { ParseMode } from './Parser';
import * as fileUrl from 'file-url';
import type { WalkOptions, WalkVisitor } from '../astUtils/visitors';
import { walk, InternalWalkMode } from '../astUtils/visitors';
import { isAALiteralExpression, isArrayLiteralExpression, isCallExpression, isCallfuncExpression, isCommentStatement, isDottedGetExpression, isEscapedCharCodeLiteralExpression, isIntegerType, isLiteralBoolean, isLiteralExpression, isLiteralNumber, isLiteralString, isLongIntegerType, isStringType, isVariableExpression } from '../astUtils/reflection';
import type { TranspileResult, TypedefProvider } from '../interfaces';
import { VoidType } from '../types/VoidType';
import { DynamicType } from '../types/DynamicType';
import type { BscType } from '../types/BscType';

export type ExpressionVisitor = (expression: Expression, parent: Expression) => void;

/** A BrightScript expression */
export abstract class Expression {
    /**
     * The starting and ending location of the expression.
     */
    public abstract range: Range;

    public abstract transpile(state: TranspileState): TranspileResult;
    /**
     * When being considered by the walk visitor, this describes what type of element the current class is.
     */
    public visitMode = InternalWalkMode.visitExpressions;

    public abstract walk(visitor: WalkVisitor, options: WalkOptions);
}

export class BinaryExpression extends Expression {
    constructor(
        public left: Expression,
        public operator: Token,
        public right: Expression
    ) {
        super();
        this.range = util.createRangeFromPositions(this.left.range.start, this.right.range.end);
    }

    public readonly range: Range;

    transpile(state: TranspileState) {
        return [
            new SourceNode(this.left.range.start.line + 1, this.left.range.start.character, state.pathAbsolute, this.left.transpile(state)),
            ' ',
            new SourceNode(this.operator.range.start.line + 1, this.operator.range.start.character, state.pathAbsolute, this.operator.text),
            ' ',
            new SourceNode(this.right.range.start.line + 1, this.right.range.start.character, state.pathAbsolute, this.right.transpile(state))
        ];
    }

    walk(visitor: WalkVisitor, options: WalkOptions) {
        if (options.walkMode & InternalWalkMode.walkExpressions) {
            walk(this, 'left', visitor, options);
            walk(this, 'right', visitor, options);
        }
    }
}

export class CallExpression extends Expression {
    static MaximumArguments = 32;

    constructor(
        readonly callee: Expression,
        readonly openingParen: Token,
        readonly closingParen: Token,
        readonly args: Expression[],
        /**
         * The namespace that currently wraps this call expression. This is NOT the namespace of the callee...that will be represented in the callee expression itself.
         */
        readonly namespaceName: NamespacedVariableNameExpression
    ) {
        super();
        this.range = util.createRangeFromPositions(this.callee.range.start, this.closingParen.range.end);
    }

    public readonly range: Range;

    transpile(state: TranspileState, nameOverride?: string) {
        let result = [];

        //transpile the name
        if (nameOverride) {
            result.push(state.sourceNode(this.callee, nameOverride));
        } else {
            result.push(...this.callee.transpile(state));
        }

        result.push(
            new SourceNode(this.openingParen.range.start.line + 1, this.openingParen.range.start.character, state.pathAbsolute, '(')
        );
        for (let i = 0; i < this.args.length; i++) {
            //add comma between args
            if (i > 0) {
                result.push(', ');
            }
            let arg = this.args[i];
            result.push(...arg.transpile(state));
        }
        result.push(
            new SourceNode(this.closingParen.range.start.line + 1, this.closingParen.range.start.character, state.pathAbsolute, ')')
        );
        return result;
    }

    walk(visitor: WalkVisitor, options: WalkOptions) {
        if (options.walkMode & InternalWalkMode.walkExpressions) {
            walk(this, 'callee', visitor, options);
            for (let i = 0; i < this.args.length; i++) {
                walk(this.args, i, visitor, options, this);
            }
        }
    }
}

export class FunctionExpression extends Expression implements TypedefProvider {
    constructor(
        readonly parameters: FunctionParameterExpression[],
        public body: Block,
        readonly functionType: Token | null,
        public end: Token,
        readonly leftParen: Token,
        readonly rightParen: Token,
        readonly asToken?: Token,
        readonly returnTypeToken?: Token,
        /**
         * If this function is enclosed within another function, this will reference that parent function
         */
        readonly parentFunction?: FunctionExpression,
        readonly namespaceName?: NamespacedVariableNameExpression
    ) {
        super();
        if (this.returnTypeToken) {
            this.returnType = util.tokenToBscType(this.returnTypeToken);
        } else if (this.functionType.text.toLowerCase() === 'sub') {
            this.returnType = new VoidType();
        } else {
            this.returnType = new DynamicType();
        }
    }

    /**
     * The type this function returns
     */
    public returnType: BscType;

    /**
     * The list of function calls that are declared within this function scope. This excludes CallExpressions
     * declared in child functions
     */
    public callExpressions = [] as CallExpression[];

    /**
     * If this function is part of a FunctionStatement, this will be set. Otherwise this will be undefined
     */
    public functionStatement?: FunctionStatement;

    /**
     * A list of all child functions declared directly within this function
     */
    public childFunctionExpressions = [] as FunctionExpression[];

    /**
     * The range of the function, starting at the 'f' in function or 's' in sub (or the open paren if the keyword is missing),
     * and ending with the last n' in 'end function' or 'b' in 'end sub'
     */
    public get range() {
        return util.createRangeFromPositions(
            (this.functionType ?? this.leftParen).range.start,
            (this.end ?? this.body ?? this.returnTypeToken ?? this.asToken ?? this.rightParen).range.end
        );
    }

    transpile(state: TranspileState, name?: Identifier, includeBody = true) {
        let results = [];
        //'function'|'sub'
        results.push(
            new SourceNode(this.functionType.range.start.line + 1, this.functionType.range.start.character, state.pathAbsolute, this.functionType.text.toLowerCase())
        );
        //functionName?
        if (name) {
            results.push(
                ' ',
                new SourceNode(name.range.start.line + 1, name.range.start.character, state.pathAbsolute, name.text)
            );
        }
        //leftParen
        results.push(
            new SourceNode(this.leftParen.range.start.line + 1, this.leftParen.range.start.character, state.pathAbsolute, '(')
        );
        //parameters
        for (let i = 0; i < this.parameters.length; i++) {
            let param = this.parameters[i];
            //add commas
            if (i > 0) {
                results.push(', ');
            }
            //add parameter
            results.push(param.transpile(state));
        }
        //right paren
        results.push(
            new SourceNode(this.rightParen.range.start.line + 1, this.rightParen.range.start.character, state.pathAbsolute, ')')
        );
        //as [Type]
        if (this.asToken) {
            results.push(
                ' ',
                //as
                new SourceNode(this.asToken.range.start.line + 1, this.asToken.range.start.character, state.pathAbsolute, 'as'),
                ' ',
                //return type
                new SourceNode(
                    this.returnTypeToken.range.start.line + 1,
                    this.returnTypeToken.range.start.character,
                    state.pathAbsolute,
                    this.returnType.toTypeString()
                )
            );
        }
        if (includeBody) {
            state.lineage.unshift(this);
            let body = this.body.transpile(state);
            state.lineage.shift();
            results.push(...body);
        }
        results.push('\n');
        //'end sub'|'end function'
        results.push(
            state.indent(),
            new SourceNode(this.end.range.start.line + 1, this.end.range.start.character, state.pathAbsolute, this.end.text)
        );
        return results;
    }

    getTypedef(state: TranspileState, name?: Identifier) {
        return this.transpile(state, name, false);
    }

    walk(visitor: WalkVisitor, options: WalkOptions) {
        if (options.walkMode & InternalWalkMode.walkExpressions) {
            for (let i = 0; i < this.parameters.length; i++) {
                walk(this.parameters, i, visitor, options, this);
            }

            //This is the core of full-program walking...it allows us to step into sub functions
            if (options.walkMode & InternalWalkMode.recurseChildFunctions) {
                walk(this, 'body', visitor, options);
            }
        }
    }
}

export class FunctionParameterExpression extends Expression {
    constructor(
        public name: Identifier,
        public typeToken?: Token,
        public defaultValue?: Expression,
        public asToken?: Token,
        readonly namespaceName?: NamespacedVariableNameExpression
    ) {
        super();
        if (typeToken) {
            this.type = util.tokenToBscType(typeToken);
        } else {
            this.type = new DynamicType();
        }
    }

    public type: BscType;

    public get range(): Range {
        return {
            start: this.name.range.start,
            end: this.typeToken ? this.typeToken.range.end : this.name.range.end
        };
    }

    public transpile(state: TranspileState) {
        let result = [
            //name
            new SourceNode(this.name.range.start.line + 1, this.name.range.start.character, state.pathAbsolute, this.name.text)
        ] as any[];
        //default value
        if (this.defaultValue) {
            result.push(' = ');
            result.push(this.defaultValue.transpile(state));
        }
        //type declaration
        if (this.asToken) {
            result.push(' ');
            result.push(new SourceNode(this.asToken.range.start.line + 1, this.asToken.range.start.character, state.pathAbsolute, 'as'));
            result.push(' ');
            result.push(new SourceNode(
                this.typeToken.range.start.line + 1,
                this.typeToken.range.start.character,
                state.pathAbsolute,
                this.type.toTypeString()
            ));
        }

        return result;
    }

    walk(visitor: WalkVisitor, options: WalkOptions) {
        // eslint-disable-next-line no-bitwise
        if (this.defaultValue && options.walkMode & InternalWalkMode.walkExpressions) {
            walk(this, 'defaultValue', visitor, options);
        }
    }
}

export class NamespacedVariableNameExpression extends Expression {
    constructor(
        //if this is a `DottedGetExpression`, it must be comprised only of `VariableExpression`s
        readonly expression: DottedGetExpression | VariableExpression
    ) {
        super();
        this.range = expression.range;
    }
    range: Range;

    transpile(state: TranspileState) {
        return [
            new SourceNode(
                this.range.start.line + 1,
                this.range.start.character,
                state.pathAbsolute,
                this.getName(ParseMode.BrightScript)
            )
        ];
    }

    public getNameParts() {
        let parts = [] as string[];
        if (isVariableExpression(this.expression)) {
            parts.push(this.expression.name.text);
        } else {
            let expr = this.expression;

            parts.push(expr.name.text);

            while (isVariableExpression(expr) === false) {
                expr = expr.obj as DottedGetExpression;
                parts.unshift(expr.name.text);
            }
        }
        return parts;
    }

    getName(parseMode: ParseMode) {
        if (parseMode === ParseMode.BrighterScript) {
            return this.getNameParts().join('.');
        } else {
            return this.getNameParts().join('_');
        }
    }

    walk(visitor: WalkVisitor, options: WalkOptions) {
        if (options.walkMode & InternalWalkMode.walkExpressions) {
            walk(this, 'expression', visitor, options);
        }
    }
}

export class DottedGetExpression extends Expression {
    constructor(
        readonly obj: Expression,
        readonly name: Identifier,
        readonly dot: Token
    ) {
        super();
        this.range = util.createRangeFromPositions(this.obj.range.start, this.name.range.end);
    }

    public readonly range: Range;

    transpile(state: TranspileState) {
        //if the callee starts with a namespace name, transpile the name
        if (state.file.calleeStartsWithNamespace(this)) {
            return new NamespacedVariableNameExpression(this as DottedGetExpression | VariableExpression).transpile(state);
        } else {
            return [
                ...this.obj.transpile(state),
                '.',
                new SourceNode(this.name.range.start.line + 1, this.name.range.start.character, state.pathAbsolute, this.name.text)
            ];
        }
    }

    walk(visitor: WalkVisitor, options: WalkOptions) {
        if (options.walkMode & InternalWalkMode.walkExpressions) {
            walk(this, 'obj', visitor, options);
        }
    }
}

export class XmlAttributeGetExpression extends Expression {
    constructor(
        readonly obj: Expression,
        readonly name: Identifier,
        readonly at: Token
    ) {
        super();
        this.range = util.createRangeFromPositions(this.obj.range.start, this.name.range.end);
    }

    public readonly range: Range;

    transpile(state: TranspileState) {
        return [
            ...this.obj.transpile(state),
            '@',
            new SourceNode(this.name.range.start.line + 1, this.name.range.start.character, state.pathAbsolute, this.name.text)
        ];
    }

    walk(visitor: WalkVisitor, options: WalkOptions) {
        if (options.walkMode & InternalWalkMode.walkExpressions) {
            walk(this, 'obj', visitor, options);
        }
    }
}

export class IndexedGetExpression extends Expression {
    constructor(
        readonly obj: Expression,
        readonly index: Expression,
        readonly openingSquare: Token,
        readonly closingSquare: Token
    ) {
        super();
        this.range = util.createRangeFromPositions(this.obj.range.start, this.closingSquare.range.end);
    }

    public readonly range: Range;

    transpile(state: TranspileState) {
        return [
            ...this.obj.transpile(state),
            new SourceNode(this.openingSquare.range.start.line + 1, this.openingSquare.range.start.character, state.pathAbsolute, '['),
            ...this.index.transpile(state),
            new SourceNode(this.closingSquare.range.start.line + 1, this.closingSquare.range.start.character, state.pathAbsolute, ']')
        ];
    }

    walk(visitor: WalkVisitor, options: WalkOptions) {
        if (options.walkMode & InternalWalkMode.walkExpressions) {
            walk(this, 'obj', visitor, options);
            walk(this, 'index', visitor, options);
        }
    }
}

export class GroupingExpression extends Expression {
    constructor(
        readonly tokens: {
            left: Token;
            right: Token;
        },
        public expression: Expression
    ) {
        super();
        this.range = util.createRangeFromPositions(this.tokens.left.range.start, this.tokens.right.range.end);
    }

    public readonly range: Range;

    transpile(state: TranspileState) {
        return [
            new SourceNode(this.tokens.left.range.start.line + 1, this.tokens.left.range.start.character, state.pathAbsolute, '('),
            ...this.expression.transpile(state),
            new SourceNode(this.tokens.right.range.start.line + 1, this.tokens.right.range.start.character, state.pathAbsolute, ')')
        ];
    }

    walk(visitor: WalkVisitor, options: WalkOptions) {
        if (options.walkMode & InternalWalkMode.walkExpressions) {
            walk(this, 'expression', visitor, options);
        }
    }
}

export class LiteralExpression extends Expression {
    constructor(
        public token: Token
    ) {
        super();
        this.type = util.tokenToBscType(token);
    }

    public get range() {
        return this.token.range;
    }

    /**
     * The (data) type of this expression
     */
    public type: BscType;

    transpile(state: TranspileState) {
        let text: string;
        if (this.token.kind === TokenKind.TemplateStringQuasi) {
            //wrap quasis with quotes (and escape inner quotemarks)
            text = `"${this.token.text.replace(/"/g, '""')}"`;

        } else if (isStringType(this.type)) {
            text = this.token.text;
            //add trailing quotemark if it's missing. We will have already generated a diagnostic for this.
            if (text.endsWith('"') === false) {
                text += '"';
            }
        } else {
            text = this.token.text;
        }

        return [
            new SourceNode(
                this.range.start.line + 1,
                this.range.start.character,
                state.pathAbsolute,
                text
            )
        ];
    }

    walk(visitor: WalkVisitor, options: WalkOptions) {
        //nothing to walk
    }
}

/**
 * This is a special expression only used within template strings. It exists so we can prevent producing lots of empty strings
 * during template string transpile by identifying these expressions explicitly and skipping the bslib_toString around them
 */
export class EscapedCharCodeLiteralExpression extends Expression {
    constructor(
        readonly token: Token & { charCode: number }
    ) {
        super();
        this.range = token.range;
    }
    readonly range: Range;

    transpile(state: TranspileState) {
        return [
            new SourceNode(
                this.range.start.line + 1,
                this.range.start.character,
                state.pathAbsolute,
                `chr(${this.token.charCode})`
            )
        ];
    }

    walk(visitor: WalkVisitor, options: WalkOptions) {
        //nothing to walk
    }
}

export class ArrayLiteralExpression extends Expression {
    constructor(
        readonly elements: Array<Expression | CommentStatement>,
        readonly open: Token,
        readonly close: Token
    ) {
        super();
        this.range = util.createRangeFromPositions(this.open.range.start, this.close.range.end);
    }

    public readonly range: Range;

    transpile(state: TranspileState) {
        let result = [];
        result.push(
            new SourceNode(this.open.range.start.line + 1, this.open.range.start.character, state.pathAbsolute, '[')
        );
        let hasChildren = this.elements.length > 0;
        state.blockDepth++;

        for (let i = 0; i < this.elements.length; i++) {
            let previousElement = this.elements[i - 1];
            let element = this.elements[i];

            if (isCommentStatement(element)) {
                //if the comment is on the same line as opening square or previous statement, don't add newline
                if (util.linesTouch(this.open, element) || util.linesTouch(previousElement, element)) {
                    result.push(' ');
                } else {
                    result.push(
                        '\n',
                        state.indent()
                    );
                }
                state.lineage.unshift(this);
                result.push(element.transpile(state));
                state.lineage.shift();
            } else {
                result.push('\n');

                result.push(
                    state.indent(),
                    ...element.transpile(state)
                );
                //add a comma if we know there will be another non-comment statement after this
                for (let j = i + 1; j < this.elements.length; j++) {
                    let el = this.elements[j];
                    //add a comma if there will be another element after this
                    if (isCommentStatement(el) === false) {
                        result.push(',');
                        break;
                    }
                }
            }
        }
        state.blockDepth--;
        //add a newline between open and close if there are elements
        if (hasChildren) {
            result.push('\n');
            result.push(state.indent());
        }

        result.push(
            new SourceNode(this.close.range.start.line + 1, this.close.range.start.character, state.pathAbsolute, ']')
        );
        return result;
    }

    walk(visitor: WalkVisitor, options: WalkOptions) {
        if (options.walkMode & InternalWalkMode.walkExpressions) {
            for (let i = 0; i < this.elements.length; i++) {
                walk(this.elements, i, visitor, options, this);
            }
        }
    }
}

export class AAMemberExpression extends Expression {
    constructor(
        public keyToken: Token,
        public colonToken: Token,
        /** The expression evaluated to determine the member's initial value. */
        public value: Expression
    ) {
        super();
        this.range = util.createRangeFromPositions(keyToken.range.start, this.value.range.end);
    }

    public range: Range;

    transpile(state: TranspileState): Array<SourceNode | string> {
        //TODO move the logic from AALiteralExpression loop into this function
        return [];
    }

    walk(visitor: WalkVisitor, options: WalkOptions) {
        walk(this, 'value', visitor, options);
    }

}

export class AALiteralExpression extends Expression {
    constructor(
        readonly elements: Array<AAMemberExpression | CommentStatement>,
        readonly open: Token,
        readonly close: Token
    ) {
        super();
        this.range = util.createRangeFromPositions(this.open.range.start, this.close.range.end);
    }

    public readonly range: Range;

    transpile(state: TranspileState): Array<SourceNode | string> {
        let result = [];
        //open curly
        result.push(
            new SourceNode(this.open.range.start.line + 1, this.open.range.start.character, state.pathAbsolute, this.open.text)
        );
        let hasChildren = this.elements.length > 0;
        //add newline if the object has children and the first child isn't a comment starting on the same line as opening curly
        if (hasChildren && (isCommentStatement(this.elements[0]) === false || !util.linesTouch(this.elements[0], this.open))) {
            result.push('\n');
        }
        state.blockDepth++;
        for (let i = 0; i < this.elements.length; i++) {
            let element = this.elements[i];
            let previousElement = this.elements[i - 1];
            let nextElement = this.elements[i + 1];

            //don't indent if comment is same-line
            if (isCommentStatement(element as any) &&
                (util.linesTouch(this.open, element) || util.linesTouch(previousElement, element))
            ) {
                result.push(' ');

                //indent line
            } else {
                result.push(state.indent());
            }

            //render comments
            if (isCommentStatement(element)) {
                result.push(...element.transpile(state));
            } else {
                //key
                result.push(
                    new SourceNode(element.keyToken.range.start.line + 1, element.keyToken.range.start.character, state.pathAbsolute, element.keyToken.text)
                );
                //colon
                result.push(
                    new SourceNode(element.colonToken.range.start.line + 1, element.colonToken.range.start.character, state.pathAbsolute, ':'),
                    ' '
                );

                //determine if comments are the only members left in the array
                let onlyCommentsRemaining = true;
                for (let j = i + 1; j < this.elements.length; j++) {
                    if (isCommentStatement(this.elements[j]) === false) {
                        onlyCommentsRemaining = false;
                        break;
                    }
                }

                //value
                result.push(...element.value.transpile(state));
                //add trailing comma if not final element (excluding comments)
                if (i !== this.elements.length - 1 && onlyCommentsRemaining === false) {
                    result.push(',');
                }
            }


            //if next element is a same-line comment, skip the newline
            if (nextElement && isCommentStatement(nextElement) && nextElement.range.start.line === element.range.start.line) {

                //add a newline between statements
            } else {
                result.push('\n');
            }
        }
        state.blockDepth--;

        //only indent the closing curly if we have children
        if (hasChildren) {
            result.push(state.indent());
        }
        //close curly
        result.push(
            new SourceNode(this.close.range.start.line + 1, this.close.range.start.character, state.pathAbsolute, this.close.text)
        );
        return result;
    }

    walk(visitor: WalkVisitor, options: WalkOptions) {
        if (options.walkMode & InternalWalkMode.walkExpressions) {
            for (let i = 0; i < this.elements.length; i++) {
                if (isCommentStatement(this.elements[i])) {
                    walk(this.elements, i, visitor, options, this);
                } else {
                    walk(this.elements, i, visitor, options, this);
                }
            }
        }
    }
}

export class UnaryExpression extends Expression {
    constructor(
        public operator: Token,
        public right: Expression
    ) {
        super();
        this.range = util.createRangeFromPositions(this.operator.range.start, this.right.range.end);
    }

    public readonly range: Range;

    transpile(state: TranspileState) {
        return [
            new SourceNode(this.operator.range.start.line + 1, this.operator.range.start.character, state.pathAbsolute, this.operator.text),
            ' ',
            ...this.right.transpile(state)
        ];
    }

    walk(visitor: WalkVisitor, options: WalkOptions) {
        if (options.walkMode & InternalWalkMode.walkExpressions) {
            walk(this, 'right', visitor, options);
        }
    }
}

export class VariableExpression extends Expression {
    constructor(
        readonly name: Identifier,
        readonly namespaceName: NamespacedVariableNameExpression
    ) {
        super();
        this.range = this.name.range;
    }

    public readonly range: Range;
    public isCalled: boolean;

    public getName(parseMode: ParseMode) {
        return parseMode === ParseMode.BrightScript ? this.name.text : this.name.text;
    }

    transpile(state: TranspileState) {
        let result = [];
        //if the callee is the name of a known namespace function
        if (state.file.calleeIsKnownNamespaceFunction(this, this.namespaceName?.getName(ParseMode.BrighterScript))) {
            result.push(
                new SourceNode(
                    this.range.start.line + 1,
                    this.range.start.character,
                    state.pathAbsolute,
                    `${this.namespaceName.getName(ParseMode.BrightScript)}_${this.getName(ParseMode.BrightScript)}`
                )
            );

            //transpile  normally
        } else {
            result.push(
                new SourceNode(this.name.range.start.line + 1, this.name.range.start.character, state.pathAbsolute, this.name.text)
            );
        }
        return result;
    }

    walk(visitor: WalkVisitor, options: WalkOptions) {
        //nothing to walk
    }
}

export class SourceLiteralExpression extends Expression {
    constructor(
        readonly token: Token
    ) {
        super();
        this.range = token.range;
    }

    public readonly range: Range;

    private getFunctionName(state: TranspileState, parseMode: ParseMode) {
        let func = state.file.getFunctionScopeAtPosition(this.token.range.start).func;
        let nameParts = [];
        while (func.parentFunction) {
            let index = func.parentFunction.childFunctionExpressions.indexOf(func);
            nameParts.unshift(`anon${index}`);
            func = func.parentFunction;
        }
        //get the index of this function in its parent
        nameParts.unshift(
            func.functionStatement.getName(parseMode)
        );
        return nameParts.join('$');
    }

    transpile(state: TranspileState) {
        let text: string;
        switch (this.token.kind) {
            case TokenKind.SourceFilePathLiteral:
                text = `"${fileUrl(state.pathAbsolute)}"`;
                break;
            case TokenKind.SourceLineNumLiteral:
                text = `${this.token.range.start.line + 1}`;
                break;
            case TokenKind.FunctionNameLiteral:
                text = `"${this.getFunctionName(state, ParseMode.BrightScript)}"`;
                break;
            case TokenKind.SourceFunctionNameLiteral:
                text = `"${this.getFunctionName(state, ParseMode.BrighterScript)}"`;
                break;
            case TokenKind.SourceLocationLiteral:
                text = `"${fileUrl(state.pathAbsolute)}:${this.token.range.start.line + 1}"`;
                break;
            case TokenKind.PkgPathLiteral:
                let pkgPath1 = `pkg:/${state.file.pkgPath}`
                    .replace(/\\/g, '/')
                    .replace(/\.bs$/i, '.brs');

                text = `"${pkgPath1}"`;
                break;
            case TokenKind.PkgLocationLiteral:
                let pkgPath2 = `pkg:/${state.file.pkgPath}`
                    .replace(/\\/g, '/')
                    .replace(/\.bs$/i, '.brs');

                text = `"${pkgPath2}:" + str(LINE_NUM)`;
                break;
            case TokenKind.LineNumLiteral:
            default:
                //use the original text (because it looks like a variable)
                text = this.token.text;
                break;

        }
        return [
            new SourceNode(
                this.range.start.line + 1,
                this.range.start.character,
                state.pathAbsolute,
                text
            )
        ];
    }

    walk(visitor: WalkVisitor, options: WalkOptions) {
        //nothing to walk
    }
}

/**
 * This expression transpiles and acts exactly like a CallExpression,
 * except we need to uniquely identify these statements so we can
 * do more type checking.
 */
export class NewExpression extends Expression {
    constructor(
        readonly newKeyword: Token,
        readonly call: CallExpression
    ) {
        super();
        this.range = util.createRangeFromPositions(this.newKeyword.range.start, this.call.range.end);
    }

    /**
     * The name of the class to initialize (with optional namespace prefixed)
     */
    public get className() {
        //the parser guarantees the callee of a new statement's call object will be
        //a NamespacedVariableNameExpression
        return this.call.callee as NamespacedVariableNameExpression;
    }

    public get namespaceName() {
        return this.call.namespaceName;
    }

    public readonly range: Range;

    public transpile(state: TranspileState) {
        const cls = state.file.getClassFileLink(
            this.className.getName(ParseMode.BrighterScript),
            this.namespaceName?.getName(ParseMode.BrighterScript)
        )?.item;
        //new statements within a namespace block can omit the leading namespace if the class resides in that same namespace.
        //So we need to figure out if this is a namespace-omitted class, or if this class exists without a namespace.
        return this.call.transpile(state, cls?.getName(ParseMode.BrightScript));
    }

    walk(visitor: WalkVisitor, options: WalkOptions) {
        if (options.walkMode & InternalWalkMode.walkExpressions) {
            walk(this, 'call', visitor, options);
        }
    }
}

export class CallfuncExpression extends Expression {
    constructor(
        readonly callee: Expression,
        readonly operator: Token,
        readonly methodName: Identifier,
        readonly openingParen: Token,
        readonly args: Expression[],
        readonly closingParen: Token
    ) {
        super();
        this.range = util.createRangeFromPositions(
            callee.range.start,
            (closingParen ?? args[args.length - 1] ?? openingParen ?? methodName ?? operator).range.end
        );
    }

    public readonly range: Range;

    public transpile(state: TranspileState) {
        let result = [];
        result.push(
            ...this.callee.transpile(state),
            new SourceNode(this.operator.range.start.line + 1, this.operator.range.start.character, state.pathAbsolute, '.callfunc'),
            new SourceNode(this.openingParen.range.start.line + 1, this.openingParen.range.start.character, state.pathAbsolute, '('),
            //the name of the function
            new SourceNode(
                this.methodName.range.start.line + 1,
                this.methodName.range.start.character,
                state.pathAbsolute,
                `"${this.methodName.text}"`
            ),
            ', '
        );
        //transpile args
        //callfunc with zero args never gets called, so pass invalid as the first parameter if there are no args
        if (this.args.length === 0) {
            result.push('invalid');
        } else {
            for (let i = 0; i < this.args.length; i++) {
                //add comma between args
                if (i > 0) {
                    result.push(', ');
                }
                let arg = this.args[i];
                result.push(...arg.transpile(state));
            }
        }
        result.push(
            new SourceNode(this.closingParen.range.start.line + 1, this.closingParen.range.start.character, state.pathAbsolute, ')')
        );
        return result;
    }

    walk(visitor: WalkVisitor, options: WalkOptions) {
        if (options.walkMode & InternalWalkMode.walkExpressions) {
            walk(this, 'callee', visitor, options);
            for (let i = 0; i < this.args.length; i++) {
                walk(this.args, i, visitor, options, this);
            }
        }
    }
}

/**
 * Since template strings can contain newlines, we need to concatenate multiple strings together with chr() calls.
 * This is a single expression that represents the string contatenation of all parts of a single quasi.
 */
export class TemplateStringQuasiExpression extends Expression {
    constructor(
        readonly expressions: Array<LiteralExpression | EscapedCharCodeLiteralExpression>
    ) {
        super();
        this.range = util.createRangeFromPositions(
            this.expressions[0].range.start,
            this.expressions[this.expressions.length - 1].range.end
        );
    }
    readonly range: Range;

    transpile(state: TranspileState, skipEmptyStrings = true) {
        let result = [];
        let plus = '';
        for (let expression of this.expressions) {
            //skip empty strings
            //TODO what does an empty string literal expression look like?
            if (expression.token.text === '' && skipEmptyStrings === true) {
                continue;
            }
            result.push(
                plus,
                ...expression.transpile(state)
            );
            plus = ' + ';
        }
        return result;
    }

    walk(visitor: WalkVisitor, options: WalkOptions) {
        if (options.walkMode & InternalWalkMode.walkExpressions) {
            for (let i = 0; i < this.expressions.length; i++) {
                walk(this.expressions, i, visitor, options, this);
            }
        }
    }
}

export class TemplateStringExpression extends Expression {
    constructor(
        readonly openingBacktick: Token,
        readonly quasis: TemplateStringQuasiExpression[],
        readonly expressions: Expression[],
        readonly closingBacktick: Token
    ) {
        super();
        this.range = util.createRangeFromPositions(
            quasis[0].range.start,
            quasis[quasis.length - 1].range.end
        );
    }

    public readonly range: Range;

    transpile(state: TranspileState) {
        if (this.quasis.length === 1 && this.expressions.length === 0) {
            return this.quasis[0].transpile(state);
        }
        let result = [];
        //wrap the expression in parens to readability
        // result.push(
        //     new SourceNode(
        //         this.openingBacktick.range.start.line + 1,
        //         this.openingBacktick.range.start.character,
        //         state.pathAbsolute,
        //         '('
        //     )
        // );
        let plus = '';
        //helper function to figure out when to include the plus
        function add(...items) {
            if (items.length > 0) {
                result.push(
                    plus,
                    ...items
                );
            }
            plus = ' + ';
        }

        for (let i = 0; i < this.quasis.length; i++) {
            let quasi = this.quasis[i];
            let expression = this.expressions[i];

            add(
                ...quasi.transpile(state)
            );
            if (expression) {
                //skip the toString wrapper around certain expressions
                if (
                    isEscapedCharCodeLiteralExpression(expression) ||
                    (isLiteralExpression(expression) && isStringType(expression.type))
                ) {
                    add(
                        ...expression.transpile(state)
                    );

                    //wrap all other expressions with a bslib_toString call to prevent runtime type mismatch errors
                } else {
                    add(
                        'bslib_toString(',
                        ...expression.transpile(state),
                        ')'
                    );
                }
            }
        }

        //wrap the expression in parens to readability
        // result.push(
        //     new SourceNode(
        //         this.openingBacktick.range.end.line + 1,
        //         this.openingBacktick.range.end.character,
        //         state.pathAbsolute,
        //         ')'
        //     )
        // );
        return result;
    }

    walk(visitor: WalkVisitor, options: WalkOptions) {
        if (options.walkMode & InternalWalkMode.walkExpressions) {
            //walk the quasis and expressions in left-to-right order
            for (let i = 0; i < this.quasis.length; i++) {
                walk(this.quasis, i, visitor, options, this);

                //this skips the final loop iteration since we'll always have one more quasi than expression
                if (this.expressions[i]) {
                    walk(this.expressions, i, visitor, options, this);
                }
            }
        }
    }
}

export class TaggedTemplateStringExpression extends Expression {
    constructor(
        readonly tagName: Identifier,
        readonly openingBacktick: Token,
        readonly quasis: TemplateStringQuasiExpression[],
        readonly expressions: Expression[],
        readonly closingBacktick: Token
    ) {
        super();
        this.range = util.createRangeFromPositions(
            quasis[0].range.start,
            quasis[quasis.length - 1].range.end
        );
    }

    public readonly range: Range;

    transpile(state: TranspileState) {
        let result = [];
        result.push(
            new SourceNode(
                this.tagName.range.start.line + 1,
                this.tagName.range.start.character,
                state.pathAbsolute,
                this.tagName.text
            ),
            '(['
        );

        //add quasis as the first array
        for (let i = 0; i < this.quasis.length; i++) {
            let quasi = this.quasis[i];
            //separate items with a comma
            if (i > 0) {
                result.push(
                    ', '
                );
            }
            result.push(
                ...quasi.transpile(state, false)
            );
        }
        result.push(
            '], ['
        );

        //add expressions as the second array
        for (let i = 0; i < this.expressions.length; i++) {
            let expression = this.expressions[i];
            if (i > 0) {
                result.push(
                    ', '
                );
            }
            result.push(
                ...expression.transpile(state)
            );
        }
        result.push(
            new SourceNode(
                this.closingBacktick.range.end.line + 1,
                this.closingBacktick.range.end.character,
                state.pathAbsolute,
                '])'
            )
        );
        return result;
    }

    walk(visitor: WalkVisitor, options: WalkOptions) {
        if (options.walkMode & InternalWalkMode.walkExpressions) {
            //walk the quasis and expressions in left-to-right order
            for (let i = 0; i < this.quasis.length; i++) {
                walk(this.quasis, i, visitor, options, this);

                //this skips the final loop iteration since we'll always have one more quasi than expression
                if (this.expressions[i]) {
                    walk(this.expressions, i, visitor, options, this);
                }
            }
        }
    }
}

export class AnnotationExpression extends Expression {
    constructor(
        readonly atToken: Token,
        readonly nameToken: Token
    ) {
        super();
        this.name = nameToken.text;
        this.range = util.createRangeFromPositions(
            atToken.range.start,
            nameToken.range.end
        );
    }

    public name: string;
    public range: Range;
    public call: CallExpression;

    /**
     * Convert annotation arguments to JavaScript types
     * @param strict If false, keep Expression objects not corresponding to JS types
     */
    getArguments(strict = true): ExpressionValue[] {
        if (!this.call) {
            return [];
        }
        return this.call.args.map(e => expressionToValue(e, strict));
    }

    transpile(state: TranspileState) {
        return [];
    }

    walk(visitor: WalkVisitor, options: WalkOptions) {
        //nothing to walk
    }
}

export class TernaryExpression extends Expression {
    constructor(
        readonly test: Expression,
        readonly questionMarkToken: Token,
        readonly consequent: Expression,
        readonly colonToken: Token,
        readonly alternate: Expression
    ) {
        super();
        this.range = util.createRangeFromPositions(
            test.range.start,
            (alternate ?? colonToken ?? consequent ?? questionMarkToken ?? test).range.end
        );
    }

    public range: Range;

    transpile(state: TranspileState) {
        let result = [];
        let consequentInfo = util.getExpressionInfo(this.consequent);
        let alternateInfo = util.getExpressionInfo(this.alternate);

        //get all unique variable names used in the consequent and alternate, and sort them alphabetically so the output is consistent
        let allUniqueVarNames = [...new Set([...consequentInfo.uniqueVarNames, ...alternateInfo.uniqueVarNames])].sort();
        let mutatingExpressions = [
            ...consequentInfo.expressions,
            ...alternateInfo.expressions
        ].filter(e => e instanceof CallExpression || e instanceof CallfuncExpression || e instanceof DottedGetExpression);

        if (mutatingExpressions.length > 0) {
            result.push(
                `(function(__bsCondition, `,
                //write all the scope variables as parameters.
                //TODO handle when there are more than 31 parameters
                ...allUniqueVarNames.join(', '),
                ')',
                state.newline(),
                //double indent so our `end function` line is still indented one at the end
                state.indent(2),
                `if __bsCondition then`,
                state.newline(),
                state.indent(1),
                'return ',
                ...this.consequent.transpile(state),
                state.newline(),
                state.indent(-1),
                'else',
                state.newline(),
                state.indent(1),
                'return ',
                ...this.alternate.transpile(state),
                state.newline(),
                state.indent(-1),
                'end if',
                state.newline(),
                state.indent(-1),
                'end function)(',
                ...this.test.transpile(state),
                ', ',
                allUniqueVarNames.join(', '),
                ')'
            );
            state.blockDepth--;
        } else {
<<<<<<< HEAD
            result.push(`bslib_iff(`);
=======
            result.push(`bslib_ternary(`);
>>>>>>> 83f9017a
            result.push(...this.test.transpile(state));
            result.push(`, `);
            result.push(...this.consequent.transpile(state));
            result.push(`, `);
            result.push(...this.alternate.transpile(state));
            result.push(`)`);
        }
        return result;
    }

    public walk(visitor: WalkVisitor, options: WalkOptions) {
        if (options.walkMode & InternalWalkMode.walkExpressions) {
            walk(this, 'test', visitor, options);
            walk(this, 'consequent', visitor, options);
            walk(this, 'alternate', visitor, options);
        }
    }
}

<<<<<<< HEAD
export class NullCoalescingExpression extends Expression {
    constructor(
        public consequent: Expression,
        public questionQuestionToken: Token,
        public alternate: Expression
    ) {
        super();
        this.range = util.createRangeFromPositions(
            consequent.range.start,
            (alternate ?? questionQuestionToken ?? consequent).range.end
        );
    }
    public readonly range: Range;

    transpile(state: TranspileState) {
        let result = [];
        let consequentInfo = util.getExpressionInfo(this.consequent);
        let alternateInfo = util.getExpressionInfo(this.alternate);

        //get all unique variable names used in the consequent and alternate, and sort them alphabetically so the output is consistent
        let allUniqueVarNames = [...new Set([...consequentInfo.uniqueVarNames, ...alternateInfo.uniqueVarNames])].sort();
        let hasMutatingExpression = [
            ...consequentInfo.expressions,
            ...alternateInfo.expressions
        ].find(e => isCallExpression(e) || isCallfuncExpression(e) || isDottedGetExpression(e));

        if (hasMutatingExpression) {
            result.push(
                `(function(`,
                //write all the scope variables as parameters.
                //TODO handle when there are more than 31 parameters
                allUniqueVarNames.join(', '),
                ')',
                state.newline(),
                //double indent so our `end function` line is still indented one at the end
                state.indent(2),
                //evaluate the consequent exactly once, and then use it in the following condition
                `__bsConsequent = `,
                ...this.consequent.transpile(state),
                state.newline(),
                state.indent(),
                `if __bsConsequent <> invalid then`,
                state.newline(),
                state.indent(1),
                'return __bsConsequent',
                state.newline(),
                state.indent(-1),
                'else',
                state.newline(),
                state.indent(1),
                'return ',
                ...this.alternate.transpile(state),
                state.newline(),
                state.indent(-1),
                'end if',
                state.newline(),
                state.indent(-1),
                'end function)(',
                allUniqueVarNames.join(', '),
                ')'
            );
            state.blockDepth--;
        } else {
            result.push(
                `bslib_coalesce(`,
                ...this.consequent.transpile(state),
                ', ',
                ...this.alternate.transpile(state),
                ')'
            );
        }
        return result;
    }

    public walk(visitor: WalkVisitor, options: WalkOptions) {
        if (options.walkMode & InternalWalkMode.walkExpressions) {
            walk(this, 'consequent', visitor, options);
            walk(this, 'alternate', visitor, options);
        }
    }
}

=======
>>>>>>> 83f9017a
// eslint-disable-next-line @typescript-eslint/consistent-indexed-object-style
type ExpressionValue = string | number | boolean | Expression | ExpressionValue[] | { [key: string]: ExpressionValue };

function expressionToValue(expr: Expression, strict: boolean): ExpressionValue {
    if (!expr) {
        return null;
    }
    if (isLiteralString(expr)) {
        //remove leading and trailing quotes
        return expr.token.text.replace(/^"/, '').replace(/"$/, '');
    }
    if (isLiteralNumber(expr)) {
        if (isIntegerType(expr.type) || isLongIntegerType(expr.type)) {
            return parseInt(expr.token.text);
        } else {
            return parseFloat(expr.token.text);
        }
    }
    if (isLiteralBoolean(expr)) {
        return expr.token.text.toLowerCase() === 'true';
    }
    if (isArrayLiteralExpression(expr)) {
        return expr.elements
            .filter(e => !isCommentStatement(e))
            .map(e => expressionToValue(e, strict));
    }
    if (isAALiteralExpression(expr)) {
        return expr.elements.reduce((acc, e) => {
            if (!isCommentStatement(e)) {
                acc[e.keyToken.text] = expressionToValue(e.value, strict);
            }
            return acc;
        }, {});
    }
    return strict ? null : expr;
}<|MERGE_RESOLUTION|>--- conflicted
+++ resolved
@@ -1354,11 +1354,7 @@
             );
             state.blockDepth--;
         } else {
-<<<<<<< HEAD
-            result.push(`bslib_iff(`);
-=======
             result.push(`bslib_ternary(`);
->>>>>>> 83f9017a
             result.push(...this.test.transpile(state));
             result.push(`, `);
             result.push(...this.consequent.transpile(state));
@@ -1378,7 +1374,6 @@
     }
 }
 
-<<<<<<< HEAD
 export class NullCoalescingExpression extends Expression {
     constructor(
         public consequent: Expression,
@@ -1461,8 +1456,6 @@
     }
 }
 
-=======
->>>>>>> 83f9017a
 // eslint-disable-next-line @typescript-eslint/consistent-indexed-object-style
 type ExpressionValue = string | number | boolean | Expression | ExpressionValue[] | { [key: string]: ExpressionValue };
 
