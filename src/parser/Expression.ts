--- conflicted
+++ resolved
@@ -19,364 +19,6 @@
 export type ExpressionVisitor = (expression: Expression, parent: Expression) => void;
 
 /** A BrightScript expression */
-<<<<<<< HEAD
-export interface Expression {
-  /** The starting and ending location of the expression. */
-  range: Range;
-
-  transpile(state: TranspileState): Array<SourceNode | string>;
-}
-
-export class BinaryExpression implements Expression {
-  constructor(
-    readonly left: Expression,
-    readonly operator: Token,
-    readonly right: Expression
-  ) {
-    this.range = Range.create(this.left.range.start, this.right.range.end);
-  }
-
-  public readonly range: Range;
-
-  transpile(state: TranspileState) {
-    return [
-      new SourceNode(this.left.range.start.line + 1, this.left.range.start.character, state.pathAbsolute, this.left.transpile(state)),
-      ' ',
-      new SourceNode(this.operator.range.start.line + 1, this.operator.range.start.character, state.pathAbsolute, this.operator.text),
-      ' ',
-      new SourceNode(this.right.range.start.line + 1, this.right.range.start.character, state.pathAbsolute, this.right.transpile(state))
-    ];
-  }
-}
-
-export class CallExpression implements Expression {
-  static MaximumArguments = 32;
-
-  constructor(
-    readonly callee: Expression,
-    readonly openingParen: Token,
-    readonly closingParen: Token,
-    readonly args: Expression[],
-    readonly namespaceName: NamespacedVariableNameExpression
-  ) {
-    this.range = Range.create(this.callee.range.start, this.closingParen.range.end);
-  }
-
-  public readonly range: Range;
-
-  transpile(state: TranspileState) {
-    let result = [];
-
-    //transpile the name
-    result.push(...this.callee.transpile(state));
-
-    result.push(
-      new SourceNode(this.openingParen.range.start.line + 1, this.openingParen.range.start.character, state.pathAbsolute, '(')
-    );
-    for (let i = 0; i < this.args.length; i++) {
-      //add comma between args
-      if (i > 0) {
-        result.push(', ');
-      }
-      let arg = this.args[i];
-      result.push(...arg.transpile(state));
-    }
-    result.push(
-      new SourceNode(this.closingParen.range.start.line + 1, this.closingParen.range.start.character, state.pathAbsolute, ')')
-    );
-    return result;
-  }
-}
-
-export class FunctionExpression implements Expression {
-  constructor(
-    readonly parameters: FunctionParameter[],
-    readonly returns: ValueKind,
-    public body: Block,
-    readonly functionType: Token | null,
-    public end: Token,
-    readonly leftParen: Token,
-    readonly rightParen: Token,
-    readonly asToken?: Token,
-    readonly returnTypeToken?: Token,
-    /**
-     * If this function is enclosed within another function, this will reference that parent function
-     */
-    readonly parentFunction?: FunctionExpression
-  ) {
-  }
-
-  /**
-   * The list of function calls that are declared within this function scope. This excludes CallExpressions
-   * declared in child functions
-   */
-  public callExpressions = [] as CallExpression[];
-
-  /**
-   * The range of the function, starting at the 'f' in function or 's' in sub (or the open paren if the keyword is missing),
-   * and ending with the last n' in 'end function' or 'b' in 'end sub'
-   */
-  public get range() {
-    return Range.create(
-      (this.functionType ?? this.leftParen).range.start,
-      (this.end ?? this.body ?? this.returnTypeToken ?? this.asToken ?? this.rightParen).range.end
-    );
-  }
-
-  transpile(state: TranspileState, name?: Identifier) {
-    let results = [];
-    //'function'|'sub'
-    results.push(
-      new SourceNode(this.functionType.range.start.line + 1, this.functionType.range.start.character, state.pathAbsolute, this.functionType.text.toLowerCase())
-    );
-    //functionName?
-    if (name) {
-      results.push(
-        ' ',
-        new SourceNode(name.range.start.line + 1, name.range.start.character, state.pathAbsolute, name.text)
-      );
-    }
-    //leftParen
-    results.push(
-      new SourceNode(this.leftParen.range.start.line + 1, this.leftParen.range.start.character, state.pathAbsolute, '(')
-    );
-    //parameters
-    for (let i = 0; i < this.parameters.length; i++) {
-      let param = this.parameters[i];
-      //add commas
-      if (i > 0) {
-        results.push(', ');
-      }
-      //add parameter
-      results.push(param.transpile(state));
-    }
-    //right paren
-    results.push(
-      new SourceNode(this.rightParen.range.start.line + 1, this.rightParen.range.start.character, state.pathAbsolute, ')')
-    );
-    //as [Type]
-    if (this.asToken) {
-      results.push(
-        ' ',
-        //as
-        new SourceNode(this.asToken.range.start.line + 1, this.asToken.range.start.character, state.pathAbsolute, 'as'),
-        ' ',
-        //return type
-        new SourceNode(this.returnTypeToken.range.start.line + 1, this.returnTypeToken.range.start.character, state.pathAbsolute, this.returnTypeToken.text.toLowerCase())
-      );
-    }
-    state.lineage.unshift(this);
-    let body = this.body.transpile(state);
-    state.lineage.shift();
-    results.push(...body);
-    results.push('\n');
-    //'end sub'|'end function'
-    results.push(
-      state.indent(),
-      new SourceNode(this.end.range.start.line + 1, this.end.range.start.character, state.pathAbsolute, this.end.text)
-    );
-    return results;
-  }
-}
-
-export class NamespacedVariableNameExpression implements Expression {
-  constructor(
-    //if this is a `DottedGetExpression`, it must be comprised only of `VariableExpression`s
-    readonly expression: DottedGetExpression | VariableExpression
-  ) {
-    this.range = expression.range;
-  }
-  range: Range;
-
-  transpile(state: TranspileState) {
-    return [
-      new SourceNode(
-        this.range.start.line + 1,
-        this.range.start.character,
-        state.pathAbsolute,
-        this.getName(ParseMode.BrightScript)
-      )
-    ];
-  }
-
-  public getNameParts() {
-    let parts = [] as string[];
-    if (this.expression instanceof VariableExpression) {
-      parts.push(this.expression.name.text);
-    } else {
-      let expr = this.expression;
-
-      parts.push(expr.name.text);
-
-      while (expr instanceof VariableExpression === false) {
-        expr = expr.obj as DottedGetExpression;
-        parts.unshift(expr.name.text);
-      }
-    }
-    return parts;
-  }
-
-  getName(parseMode: ParseMode) {
-    if (parseMode === ParseMode.BrighterScript) {
-      return this.getNameParts().join('.');
-    } else {
-      return this.getNameParts().join('_');
-    }
-  }
-}
-
-export class DottedGetExpression implements Expression {
-  constructor(
-    readonly obj: Expression,
-    readonly name: Identifier,
-    readonly dot: Token
-  ) {
-    this.range = Range.create(this.obj.range.start, this.name.range.end);
-  }
-
-  public readonly range: Range;
-
-  transpile(state: TranspileState) {
-    //if the callee starts with a namespace name, transpile the name
-    if (state.file.calleeStartsWithNamespace(this)) {
-      return new NamespacedVariableNameExpression(this as DottedGetExpression | VariableExpression).transpile(state);
-    } else {
-      return [
-        ...this.obj.transpile(state),
-        '.',
-        new SourceNode(this.name.range.start.line + 1, this.name.range.start.character, state.pathAbsolute, this.name.text)
-      ];
-    }
-  }
-}
-
-export class XmlAttributeGetExpression implements Expression {
-  constructor(
-    readonly obj: Expression,
-    readonly name: Identifier,
-    readonly at: Token
-  ) {
-    this.range = Range.create(this.obj.range.start, this.name.range.end);
-  }
-
-  public readonly range: Range;
-
-  transpile(state: TranspileState) {
-    return [
-      ...this.obj.transpile(state),
-      '@',
-      new SourceNode(this.name.range.start.line + 1, this.name.range.start.character, state.pathAbsolute, this.name.text)
-    ];
-  }
-}
-
-export class IndexedGetExpression implements Expression {
-  constructor(
-    readonly obj: Expression,
-    readonly index: Expression,
-    readonly openingSquare: Token,
-    readonly closingSquare: Token
-  ) {
-    this.range = Range.create(this.obj.range.start, this.closingSquare.range.end);
-  }
-
-  public readonly range: Range;
-
-  transpile(state: TranspileState) {
-    return [
-      ...this.obj.transpile(state),
-      new SourceNode(this.openingSquare.range.start.line + 1, this.openingSquare.range.start.character, state.pathAbsolute, '['),
-      ...this.index.transpile(state),
-      new SourceNode(this.closingSquare.range.start.line + 1, this.closingSquare.range.start.character, state.pathAbsolute, ']')
-    ];
-  }
-}
-
-export class GroupingExpression implements Expression {
-  constructor(
-    readonly tokens: {
-      left: Token;
-      right: Token;
-    },
-    readonly expression: Expression
-  ) {
-    this.range = Range.create(this.tokens.left.range.start, this.tokens.right.range.end);
-  }
-
-  public readonly range: Range;
-
-  transpile(state: TranspileState) {
-    return [
-      new SourceNode(this.tokens.left.range.start.line + 1, this.tokens.left.range.start.character, state.pathAbsolute, '('),
-      ...this.expression.transpile(state),
-      new SourceNode(this.tokens.right.range.start.line + 1, this.tokens.right.range.start.character, state.pathAbsolute, ')')
-    ];
-  }
-}
-
-export class LiteralExpression implements Expression {
-  constructor(
-    readonly value: BrsType,
-    range: Range
-  ) {
-    this.range = range ?? Range.create(-1, -1, -1, -1);
-  }
-
-  public readonly range: Range;
-
-  transpile(state: TranspileState) {
-    let text: string;
-    if (this.value.kind === ValueKind.String) {
-      //escape quote marks with another quote mark
-      text = `"${this.value.toString().replace(/"/g, '""')}"`;
-    } else {
-      text = this.value.toString();
-    }
-
-    return [
-      new SourceNode(
-        this.range.start.line + 1,
-        this.range.start.character,
-        state.pathAbsolute,
-        text
-      )
-    ];
-  }
-}
-
-export class ArrayLiteralExpression implements Expression {
-  constructor(
-    readonly elements: Array<Expression | CommentStatement>,
-    readonly open: Token,
-    readonly close: Token
-  ) {
-    this.range = Range.create(this.open.range.start, this.close.range.end);
-  }
-
-  public readonly range: Range;
-
-  transpile(state: TranspileState) {
-    let result = [];
-    result.push(
-      new SourceNode(this.open.range.start.line + 1, this.open.range.start.character, state.pathAbsolute, '[')
-    );
-    let hasChildren = this.elements.length > 0;
-    state.blockDepth++;
-
-    for (let i = 0; i < this.elements.length; i++) {
-      let previousElement = this.elements[i - 1];
-      let element = this.elements[i];
-
-      if (element instanceof CommentStatement) {
-        //if the comment is on the same line as opening square or previous statement, don't add newline
-        if (util.linesTouch(this.open, element) || util.linesTouch(previousElement, element)) {
-          result.push(' ');
-        } else {
-          result.push(
-            '\n',
-            state.indent()
-          );
-=======
 export abstract class Expression {
     /**
      * The starting and ending location of the expression.
@@ -983,100 +625,14 @@
         if (hasChildren) {
             result.push('\n');
             result.push(state.indent());
->>>>>>> 66519979
-        }
-        state.lineage.unshift(this);
-        result.push(element.transpile(state));
-        state.lineage.shift();
-      } else {
-        result.push('\n');
+        }
 
         result.push(
-          state.indent(),
-          ...element.transpile(state)
-        );
-        //add a comma if we know there will be another non-comment statement after this
-        for (let j = i + 1; j < this.elements.length; j++) {
-          let el = this.elements[j];
-          //add a comma if there will be another element after this
-          if (el instanceof CommentStatement === false) {
-            result.push(',');
-            break;
-          }
-        }
-      }
-    }
-    state.blockDepth--;
-    //add a newline between open and close if there are elements
-    if (hasChildren) {
-      result.push('\n');
-      result.push(state.indent());
-    }
-
-<<<<<<< HEAD
-    result.push(
-      new SourceNode(this.close.range.start.line + 1, this.close.range.start.character, state.pathAbsolute, ']')
-    );
-    return result;
-  }
-}
-
-/** A member of an associative array literal. */
-export interface AAMemberExpression {
-  /** The name of the member. */
-  key: BrsString;
-  keyToken: Token;
-  colonToken: Token;
-  /** The expression evaluated to determine the member's initial value. */
-  value: Expression;
-  range: Range;
-}
-
-export class AALiteralExpression implements Expression {
-  constructor(
-    readonly elements: Array<AAMemberExpression | CommentStatement>,
-    readonly open: Token,
-    readonly close: Token
-  ) {
-    this.range = Range.create(this.open.range.start, this.close.range.end);
-  }
-
-  public readonly range: Range;
-
-  transpile(state: TranspileState): Array<SourceNode | string> {
-    let result = [];
-    //open curly
-    result.push(
-      new SourceNode(this.open.range.start.line + 1, this.open.range.start.character, state.pathAbsolute, this.open.text)
-    );
-    let hasChildren = this.elements.length > 0;
-    //add newline if the object has children and the first child isn't a comment starting on the same line as opening curly
-    if (hasChildren && ((this.elements[0] instanceof CommentStatement) === false || !util.linesTouch(this.elements[0], this.open))) {
-      result.push('\n');
-    }
-    state.blockDepth++;
-    for (let i = 0; i < this.elements.length; i++) {
-      let element = this.elements[i];
-      let previousElement = this.elements[i - 1];
-      let nextElement = this.elements[i + 1];
-
-      //don't indent if comment is same-line
-      if (element instanceof CommentStatement &&
-        (util.linesTouch(this.open, element) || util.linesTouch(previousElement, element))
-      ) {
-        result.push(' ');
-
-        //indent line
-      } else {
-        result.push(state.indent());
-      }
-
-      //render comments
-      if (element instanceof CommentStatement) {
-        result.push(...element.transpile(state));
-      } else {
-        //key
-=======
+            new SourceNode(this.close.range.start.line + 1, this.close.range.start.character, state.pathAbsolute, ']')
+        );
+        return result;
+    }
+
     walk(visitor: WalkVisitor, options: WalkOptions) {
         if (options.walkMode & InternalWalkMode.walkExpressions) {
             for (let i = 0; i < this.elements.length; i++) {
@@ -1125,25 +681,9 @@
     transpile(state: TranspileState): Array<SourceNode | string> {
         let result = [];
         //open curly
->>>>>>> 66519979
         result.push(
-          new SourceNode(element.keyToken.range.start.line + 1, element.keyToken.range.start.character, state.pathAbsolute, element.keyToken.text)
-        );
-<<<<<<< HEAD
-        //colon
-        result.push(
-          new SourceNode(element.colonToken.range.start.line + 1, element.colonToken.range.start.character, state.pathAbsolute, ':'),
-          ' '
-        );
-
-        //determine if comments are the only members left in the array
-        let onlyCommentsRemaining = true;
-        for (let j = i + 1; j < this.elements.length; j++) {
-          if ((this.elements[j] instanceof CommentStatement) === false) {
-            onlyCommentsRemaining = false;
-            break;
-          }
-=======
+            new SourceNode(this.open.range.start.line + 1, this.open.range.start.character, state.pathAbsolute, this.open.text)
+        );
         let hasChildren = this.elements.length > 0;
         //add newline if the object has children and the first child isn't a comment starting on the same line as opening curly
         if (hasChildren && (isCommentStatement(this.elements[0]) === false || !util.linesTouch(this.elements[0], this.open))) {
@@ -1205,19 +745,13 @@
             } else {
                 result.push('\n');
             }
->>>>>>> 66519979
-        }
-
-        //value
-        result.push(...element.value.transpile(state));
-        //add trailing comma if not final element (excluding comments)
-        if (i !== this.elements.length - 1 && onlyCommentsRemaining === false) {
-          result.push(',');
-        }
-<<<<<<< HEAD
-      }
-
-=======
+        }
+        state.blockDepth--;
+
+        //only indent the closing curly if we have children
+        if (hasChildren) {
+            result.push(state.indent());
+        }
         //close curly
         result.push(
             new SourceNode(this.close.range.start.line + 1, this.close.range.start.character, state.pathAbsolute, this.close.text)
@@ -1246,23 +780,16 @@
         super();
         this.range = util.createRangeFromPositions(this.operator.range.start, this.right.range.end);
     }
->>>>>>> 66519979
-
-      //if next element is a same-line comment, skip the newline
-      if (nextElement && nextElement instanceof CommentStatement && nextElement.range.start.line === element.range.start.line) {
-
-        //add a newline between statements
-      } else {
-        result.push('\n');
-      }
-    }
-<<<<<<< HEAD
-    state.blockDepth--;
-
-    //only indent the closing curly if we have children
-    if (hasChildren) {
-      result.push(state.indent());
-=======
+
+    public readonly range: Range;
+
+    transpile(state: TranspileState) {
+        return [
+            new SourceNode(this.operator.range.start.line + 1, this.operator.range.start.character, state.pathAbsolute, this.operator.text),
+            ' ',
+            ...this.right.transpile(state)
+        ];
+    }
 
     walk(visitor: WalkVisitor, options: WalkOptions) {
         if (options.walkMode & InternalWalkMode.walkExpressions) {
@@ -1278,72 +805,8 @@
     ) {
         super();
         this.range = this.name.range;
->>>>>>> 66519979
-    }
-    //close curly
-    result.push(
-      new SourceNode(this.close.range.start.line + 1, this.close.range.start.character, state.pathAbsolute, this.close.text)
-    );
-    return result;
-  }
-}
-
-<<<<<<< HEAD
-export class UnaryExpression implements Expression {
-  constructor(
-    readonly operator: Token,
-    readonly right: Expression
-  ) {
-    this.range = Range.create(this.operator.range.start, this.right.range.end);
-  }
-
-  public readonly range: Range;
-
-  transpile(state: TranspileState) {
-    return [
-      new SourceNode(this.operator.range.start.line + 1, this.operator.range.start.character, state.pathAbsolute, this.operator.text),
-      ' ',
-      ...this.right.transpile(state)
-    ];
-  }
-}
-
-export class VariableExpression implements Expression {
-  constructor(
-    readonly name: Identifier,
-    readonly namespaceName: NamespacedVariableNameExpression
-  ) {
-    this.range = this.name.range;
-  }
-
-  public readonly range: Range;
-
-  public getName(parseMode: ParseMode) {
-    return parseMode === ParseMode.BrightScript ? this.name.text : this.name.text;
-  }
-
-  transpile(state: TranspileState) {
-    let result = [];
-    //if the callee is the name of a known namespace function
-    if (state.file.calleeIsKnownNamespaceFunction(this, this.namespaceName?.getName(ParseMode.BrighterScript))) {
-      result.push(
-        new SourceNode(
-          this.range.start.line + 1,
-          this.range.start.character,
-          state.pathAbsolute,
-          `${this.namespaceName.getName(ParseMode.BrightScript)}_${this.getName(ParseMode.BrightScript)}`
-        )
-      );
-
-      //transpile  normally
-    } else {
-      result.push(
-        new SourceNode(this.name.range.start.line + 1, this.name.range.start.character, state.pathAbsolute, this.name.text)
-      );
-    }
-    return result;
-  }
-=======
+    }
+
     public readonly range: Range;
     public isCalled: boolean;
 
@@ -1455,7 +918,6 @@
     walk(visitor: WalkVisitor, options: WalkOptions) {
         //nothing to walk
     }
->>>>>>> 66519979
 }
 
 /**
@@ -1463,35 +925,6 @@
  * except we need to uniquely identify these statements so we can
  * do more type checking.
  */
-<<<<<<< HEAD
-export class NewExpression implements Expression {
-  constructor(
-    readonly newKeyword: Token,
-    readonly call: CallExpression
-  ) {
-    this.range = Range.create(this.newKeyword.range.start, this.call.range.end);
-  }
-
-  /**
-   * The name of the class to initialize (with optional namespace prefixed)
-   */
-  public get className() {
-    //the parser guarantees the callee of a new statement's call object will be
-    //a NamespacedVariableNameExpression
-    return this.call.callee as NamespacedVariableNameExpression;
-  }
-
-  public get namespaceName() {
-    return this.call.namespaceName;
-  }
-
-  public readonly range: Range;
-
-  public transpile(state: TranspileState) {
-    return this.call.transpile(state);
-  }
-}
-=======
 export class NewExpression extends Expression {
     constructor(
         readonly newKeyword: Token,
@@ -1509,169 +942,13 @@
         //a NamespacedVariableNameExpression
         return this.call.callee as NamespacedVariableNameExpression;
     }
->>>>>>> 66519979
-
-export class CallfuncExpression implements Expression {
-  constructor(
-    readonly callee: Expression,
-    readonly operator: Token,
-    readonly methodName: Identifier,
-    readonly openingParen: Token,
-    readonly args: Expression[],
-    readonly closingParen: Token
-  ) {
-    this.range = Range.create(
-      callee.range.start,
-      (closingParen ?? args[args.length - 1] ?? openingParen ?? methodName ?? operator).range.end
-    );
-  }
-
-  public readonly range: Range;
-
-  public transpile(state: TranspileState) {
-    let result = [];
-    result.push(
-      ...this.callee.transpile(state),
-      new SourceNode(this.operator.range.start.line + 1, this.operator.range.start.character, state.pathAbsolute, '.callfunc'),
-      new SourceNode(this.openingParen.range.start.line + 1, this.openingParen.range.start.character, state.pathAbsolute, '('),
-      //the name of the function
-      new SourceNode(
-        this.methodName.range.start.line + 1,
-        this.methodName.range.start.character,
-        state.pathAbsolute,
-        `"${this.methodName.text}"`
-      ),
-      ', '
-    );
-    //transpile args
-    //callfunc with zero args never gets called, so pass invalid as the first parameter if there are no args
-    if (this.args.length === 0) {
-      result.push('invalid');
-    } else {
-      for (let i = 0; i < this.args.length; i++) {
-        //add comma between args
-        if (i > 0) {
-          result.push(', ');
-        }
-        let arg = this.args[i];
-        result.push(...arg.transpile(state));
-      }
-    }
-    result.push(
-      new SourceNode(this.closingParen.range.start.line + 1, this.closingParen.range.start.character, state.pathAbsolute, ')')
-    );
-    return result;
-  }
-}
-
-export class ConditionalExpression implements Expression {
-  constructor(
-    readonly test: Expression,
-    readonly consequent: Expression,
-    readonly alternate: Expression
-  ) {
-    this.range = Range.create(
-      test.range.start,
-      alternate.range.end
-    );
-  }
-
-  public readonly range: Range;
-
-  transpile(state: TranspileState) {
-    let result = [];
-    let testInfo = getExpressionInfo(this.test);
-    let consequentInfo = getExpressionInfo(this.consequent);
-    let alternateInfo = getExpressionInfo(this.alternate);
-
-    let allExpressions = [...testInfo.expressions, ...consequentInfo.expressions, ...alternateInfo.expressions];
-    let allUniqueVarNames = [...new Set([...testInfo.uniqueVarNames, ...consequentInfo.uniqueVarNames, ...alternateInfo.uniqueVarNames])];
-
-    let mutatingExpressions = allExpressions.filter(e => e instanceof CallExpression || e instanceof CallfuncExpression || e instanceof DottedGetExpression);
-
-    // - TODO - it doesn't look like we need to manipulate the variable names
-    // we can assign m on scope, and it should be fine
-
-    //FIXME - need to ensure I'm using SourceNode's correctly here - not sure how to do that yet
-    if (mutatingExpressions.length > 0) {
-      //we need to do a scope-safe ternary operation
-      let scope = '{';
-      // eslint-disable-next-line no-return-assign
-      for (let name of allUniqueVarNames) {
-        scope += `\n  "${name}": ${name}`;
-      }
-      scope += '\n}';
-
-      result.push(`bslib_scopeSafeTernary(`);
-      result.push(...this.test.transpile(state));
-      result.push(`, ${scope},`);
-      result.push(...getScopedFunction(state, this.consequent, consequentInfo.uniqueVarNames));
-      result.push('\n ');
-      result.push(...getScopedFunction(state, this.alternate, alternateInfo.uniqueVarNames));
-      result.push(') ');
-    } else {
-      result.push(`bslib_simpleTernary(`);
-      result.push(...this.test.transpile(state));
-      result.push(`, `);
-      result.push(...this.consequent.transpile(state));
-      result.push(`, `);
-      result.push(...this.alternate.transpile(state));
-      result.push(`) `);
-    }
-    return result;
-  }
-}
-
-<<<<<<< HEAD
-export class InvalidCoalescingExpression implements Expression {
-  constructor(
-    readonly consequent: Expression,
-    readonly alternate: Expression
-  ) {
-    this.range = Range.create(
-      consequent.range.start,
-      alternate.range.end
-    );
-  }
-
-  public readonly range: Range;
-
-  transpile(state: TranspileState) {
-    let result = [];
-    let consequentInfo = getExpressionInfo(this.consequent);
-    let alternateInfo = getExpressionInfo(this.alternate);
-
-    let allExpressions = [...alternateInfo.expressions];
-    let allUniqueVarNames = [consequentInfo.uniqueVarNames, ...alternateInfo.uniqueVarNames];
-
-    let mutatingExpressions = allExpressions.filter(e => e instanceof CallExpression || e instanceof CallfuncExpression || e instanceof DottedGetExpression);
-
-    if (mutatingExpressions.length > 0) {
-      //we need to do a scope-safe ternary operation
-      let scope = '{';
-      // eslint-disable-next-line no-return-assign
-      for (let name of allUniqueVarNames) {
-        scope += `\n  "${name}": ${name}`;
-      }
-      scope += '\n}';
-
-      result.push(`bslib_scopeSafeCoalesce(`);
-      result.push(...this.consequent.transpile(state));
-      result.push(`, ${scope}, `);
-      result.push(...getScopedFunction(state, this.alternate, alternateInfo.uniqueVarNames));
-      result.push(')');
-    } else {
-      result.push(`bslib_simpleCoalesce(`);
-      result.push(...this.consequent.transpile(state));
-      result.push(', ');
-      result.push(...this.alternate.transpile(state));
-      result.push(')');
-    }
-    return result;
-  }
-}
-
-=======
+
+    public get namespaceName() {
+        return this.call.namespaceName;
+    }
+
+    public readonly range: Range;
+
     public transpile(state: TranspileState) {
         const cls = state.file.getClassFileLink(
             this.className.getName(ParseMode.BrighterScript),
@@ -1704,73 +981,44 @@
             (closingParen ?? args[args.length - 1] ?? openingParen ?? methodName ?? operator).range.end
         );
     }
->>>>>>> 66519979
-
-/**
- * Walks an expression, getting all nested expressions
- * @param expression
- * @param expressions
- */
-function getAllExpressions(expression: Expression, expressions: Expression[] = []): Expression[] {
-  //TODO - I think this should live on the expression itself
-  expressions.push(expression);
-
-  if (expression instanceof VariableExpression) {
-  } else if (expression instanceof BinaryExpression) {
-    getAllExpressions(expression.left, expressions);
-    getAllExpressions(expression.right, expressions);
-  } else if (expression instanceof CallExpression) {
-    expression.args.map(e => getAllExpressions(e, expressions));
-    getAllExpressions(expression.callee, expressions);
-  } else if (expression instanceof DottedGetExpression) {
-    getAllExpressions(expression.obj, expressions);
-  } else if (expression instanceof ArrayLiteralExpression) {
-    expression.elements.map(e => getAllExpressions(e, expressions));
-  } else if (expression instanceof AALiteralExpression) {
-    for (let e of expression.elements) {
-      if (!(e instanceof CommentStatement)) {
-        getAllExpressions(e.value, expressions);
-      }
-    }
-  } else if (expression instanceof UnaryExpression) {
-    getAllExpressions(expression.right, expressions);
-  } else if (expression instanceof NewExpression) {
-    getAllExpressions(expression.call, expressions);
-  } else if (expression instanceof CallfuncExpression) {
-    expression.args.map(e => getAllExpressions(e, expressions));
-    getAllExpressions(expression.callee, expressions);
-  } else if (expression instanceof ConditionalExpression) {
-    getAllExpressions(expression.test, expressions);
-    getAllExpressions(expression.consequent, expressions);
-    getAllExpressions(expression.alternate, expressions);
-  }
-  return expressions;
-}
-
-function getExpressionInfo(expression: Expression): {
-  expressions: Expression[];
-  varExpressions: Expression[];
-  uniqueVarNames: string[];
-} {
-  const expressions = getAllExpressions(expression);
-  const varExpressions = expressions.filter(e => e instanceof VariableExpression) as VariableExpression[];
-  const uniqueVarNames = [...new Set(varExpressions.map(e => e.name.text))];
-  return { expressions: expressions, varExpressions: varExpressions, uniqueVarNames: uniqueVarNames };
-}
-
-<<<<<<< HEAD
-function getScopedFunction(state: TranspileState, alternate: Expression, scopeVarNames: string[]): Array<string | SourceNode> {
-  let result = [];
-  let text = 'function(scope)\n';
-  for (let name of scopeVarNames) {
-    text += `  ${name} = scope.${name}\n`;
-  }
-  result.push(text);
-  result.push('  return ');
-  result.push(...alternate.transpile(state));
-  result.push('\nend function');
-  return result;
-=======
+
+    public readonly range: Range;
+
+    public transpile(state: TranspileState) {
+        let result = [];
+        result.push(
+            ...this.callee.transpile(state),
+            new SourceNode(this.operator.range.start.line + 1, this.operator.range.start.character, state.pathAbsolute, '.callfunc'),
+            new SourceNode(this.openingParen.range.start.line + 1, this.openingParen.range.start.character, state.pathAbsolute, '('),
+            //the name of the function
+            new SourceNode(
+                this.methodName.range.start.line + 1,
+                this.methodName.range.start.character,
+                state.pathAbsolute,
+                `"${this.methodName.text}"`
+            ),
+            ', '
+        );
+        //transpile args
+        //callfunc with zero args never gets called, so pass invalid as the first parameter if there are no args
+        if (this.args.length === 0) {
+            result.push('invalid');
+        } else {
+            for (let i = 0; i < this.args.length; i++) {
+                //add comma between args
+                if (i > 0) {
+                    result.push(', ');
+                }
+                let arg = this.args[i];
+                result.push(...arg.transpile(state));
+            }
+        }
+        result.push(
+            new SourceNode(this.closingParen.range.start.line + 1, this.closingParen.range.start.character, state.pathAbsolute, ')')
+        );
+        return result;
+    }
+
     walk(visitor: WalkVisitor, options: WalkOptions) {
         if (options.walkMode & InternalWalkMode.walkExpressions) {
             walk(this, 'callee', visitor, options);
@@ -2161,5 +1409,4 @@
         }, {});
     }
     return strict ? null : expr;
->>>>>>> 66519979
 }