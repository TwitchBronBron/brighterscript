/* eslint-disable no-bitwise */
import type { Token, Identifier } from '../lexer';
import { CompoundAssignmentOperators, TokenKind } from '../lexer';
import { SourceNode } from 'source-map';
import type { BinaryExpression, Expression, NamespacedVariableNameExpression, FunctionExpression, AnnotationExpression } from './Expression';
import { CallExpression, VariableExpression } from './Expression';
import { util } from '../util';
import type { Range } from 'vscode-languageserver';
import { Position } from 'vscode-languageserver';
import type { TranspileState } from './TranspileState';
import { ParseMode, Parser } from './Parser';
import type { WalkVisitor, WalkOptions } from '../astUtils/visitors';
import { InternalWalkMode, walk, createVisitor, WalkMode } from '../astUtils/visitors';
import { isCallExpression, isClassFieldStatement, isClassMethodStatement, isCommentStatement, isExpression, isExpressionStatement, isFunctionStatement, isIfStatement, isInvalidType, isLiteralExpression, isVoidType } from '../astUtils/reflection';
import type { TranspileResult, TypedefProvider } from '../interfaces';
import { createInvalidLiteral, createToken, interpolatedRange } from '../astUtils/creators';
import { DynamicType } from '../types/DynamicType';

/**
 * A BrightScript statement
 */
export abstract class Statement {

    /**
     *  The starting and ending location of the statement.
     **/
    public abstract range: Range;

    /**
     * Statement annotations
     */
    public annotations: AnnotationExpression[];

    public abstract transpile(state: TranspileState): TranspileResult;

    /**
     * When being considered by the walk visitor, this describes what type of element the current class is.
     */
    public visitMode = InternalWalkMode.visitStatements;

    public abstract walk(visitor: WalkVisitor, options: WalkOptions);
}

export class EmptyStatement extends Statement {
    constructor(
        /**
         * Create a negative range to indicate this is an interpolated location
         */
        public range: Range = interpolatedRange
    ) {
        super();
    }

    transpile(state: TranspileState) {
        return [];
    }
    walk(visitor: WalkVisitor, options: WalkOptions) {
        //nothing to walk
    }
}

/**
 * This is a top-level statement. Consider this the root of the AST
 */
export class Body extends Statement implements TypedefProvider {
    constructor(
        public statements: Statement[] = []
    ) {
        super();
    }

    public get range() {
        return util.createRangeFromPositions(
            this.statements[0]?.range.start ?? Position.create(0, 0),
            this.statements[this.statements.length - 1]?.range.end ?? Position.create(0, 0)
        );
    }

    transpile(state: TranspileState) {
        let result = [] as TranspileResult;
        for (let i = 0; i < this.statements.length; i++) {
            let statement = this.statements[i];
            let previousStatement = this.statements[i - 1];
            let nextStatement = this.statements[i + 1];

            if (!previousStatement) {
                //this is the first statement. do nothing related to spacing and newlines

                //if comment is on same line as prior sibling
            } else if (isCommentStatement(statement) && previousStatement && statement.range.start.line === previousStatement.range.end.line) {
                result.push(
                    ' '
                );

                //add double newline if this is a comment, and next is a function
            } else if (isCommentStatement(statement) && nextStatement && isFunctionStatement(nextStatement)) {
                result.push('\n\n');

                //add double newline if is function not preceeded by a comment
            } else if (isFunctionStatement(statement) && previousStatement && !(isCommentStatement(previousStatement))) {
                result.push('\n\n');
            } else {
                //separate statements by a single newline
                result.push('\n');
            }

            result.push(...statement.transpile(state));
        }
        return result;
    }

    getTypedef(state: TranspileState) {
        let result = [];
        for (const statement of this.statements) {
            //if the current statement supports generating typedef, call it
            if ('getTypedef' in statement) {
                result.push(
                    ...(statement as TypedefProvider).getTypedef(state),
                    state.newline()
                );
            }
        }
        return result;
    }

    walk(visitor: WalkVisitor, options: WalkOptions) {
        if (options.walkMode & InternalWalkMode.walkStatements) {
            for (let i = 0; i < this.statements.length; i++) {
                walk(this.statements, i, visitor, options, this);
            }
        }
    }
}

export class AssignmentStatement extends Statement {
    constructor(
        readonly name: Identifier,
        readonly equals: Token,
        readonly value: Expression,
        readonly containingFunction: FunctionExpression
    ) {
        super();
        this.range = util.createRangeFromPositions(this.name.range.start, this.value.range.end);
    }

    public readonly range: Range;

    transpile(state: TranspileState) {
        //if the value is a compound assignment, just transpile the expression itself
        if (CompoundAssignmentOperators.includes((this.value as BinaryExpression)?.operator?.kind)) {
            return this.value.transpile(state);
        } else {
            return [
                new SourceNode(this.name.range.start.line + 1, this.name.range.start.character, state.pathAbsolute, this.name.text),
                ' ',
                new SourceNode(this.equals.range.start.line + 1, this.equals.range.start.character, state.pathAbsolute, '='),
                ' ',
                ...this.value.transpile(state)
            ];
        }
    }

    walk(visitor: WalkVisitor, options: WalkOptions) {
        if (options.walkMode & InternalWalkMode.walkExpressions) {
            walk(this, 'value', visitor, options);
        }
    }
}

export class Block extends Statement {
    constructor(
        readonly statements: Statement[],
        readonly startingRange: Range
    ) {
        super();
        this.range = util.createRangeFromPositions(
            this.startingRange.start,
            this.statements.length
                ? this.statements[this.statements.length - 1].range.end
                : this.startingRange.start
        );
    }

    public readonly range: Range;

    transpile(state: TranspileState) {
        state.blockDepth++;
        let results = [] as TranspileResult;
        for (let i = 0; i < this.statements.length; i++) {
            let previousStatement = this.statements[i - 1];
            let statement = this.statements[i];

            //if comment is on same line as parent
            if (isCommentStatement(statement) &&
                (util.linesTouch(state.lineage[0], statement) || util.linesTouch(previousStatement, statement))
            ) {
                results.push(' ');

                //is not a comment
            } else {
                //add a newline and indent
                results.push(
                    state.newline(),
                    state.indent()
                );
            }

            //push block onto parent list
            state.lineage.unshift(this);
            results.push(
                ...statement.transpile(state)
            );
            state.lineage.shift();
        }
        state.blockDepth--;
        return results;
    }

    walk(visitor: WalkVisitor, options: WalkOptions) {
        if (options.walkMode & InternalWalkMode.walkStatements) {
            for (let i = 0; i < this.statements.length; i++) {
                walk(this.statements, i, visitor, options, this);
            }
        }
    }
}

export class ExpressionStatement extends Statement {
    constructor(
        readonly expression: Expression
    ) {
        super();
        this.range = this.expression.range;
    }

    public readonly range: Range;

    transpile(state: TranspileState) {
        return this.expression.transpile(state);
    }

    walk(visitor: WalkVisitor, options: WalkOptions) {
        if (options.walkMode & InternalWalkMode.walkExpressions) {
            walk(this, 'expression', visitor, options);
        }
    }
}

export class CommentStatement extends Statement implements Expression, TypedefProvider {
    constructor(
        public comments: Token[]
    ) {
        super();
        this.visitMode = InternalWalkMode.visitStatements | InternalWalkMode.visitExpressions;
        if (this.comments?.length > 0) {

            this.range = util.createRangeFromPositions(
                this.comments[0].range.start,
                this.comments[this.comments.length - 1].range.end
            );
        }
    }

    public range: Range;

    get text() {
        return this.comments.map(x => x.text).join('\n');
    }

    transpile(state: TranspileState): Array<SourceNode | string> {
        let result = [];
        for (let i = 0; i < this.comments.length; i++) {
            let comment = this.comments[i];
            if (i > 0) {
                result.push(state.indent());
            }
            result.push(
                new SourceNode(comment.range.start.line + 1, comment.range.start.character, state.pathAbsolute, comment.text)
            );
            //add newline for all except final comment
            if (i < this.comments.length - 1) {
                result.push('\n');
            }
        }
        return result;
    }

    public getTypedef(state: TranspileState) {
        return this.transpile(state);
    }

    walk(visitor: WalkVisitor, options: WalkOptions) {
        //nothing to walk
    }
}

export class ExitForStatement extends Statement {
    constructor(
        readonly tokens: {
            exitFor: Token;
        }
    ) {
        super();
        this.range = this.tokens.exitFor.range;
    }

    public readonly range: Range;

    transpile(state: TranspileState): Array<SourceNode | string> {
        return [
            new SourceNode(this.tokens.exitFor.range.start.line + 1, this.tokens.exitFor.range.start.character, state.pathAbsolute, 'exit for')
        ];
    }

    walk(visitor: WalkVisitor, options: WalkOptions) {
        //nothing to walk
    }

}

export class ExitWhileStatement extends Statement {
    constructor(
        readonly tokens: {
            exitWhile: Token;
        }
    ) {
        super();
        this.range = this.tokens.exitWhile.range;
    }

    public readonly range: Range;

    transpile(state: TranspileState): Array<SourceNode | string> {
        return [
            new SourceNode(this.tokens.exitWhile.range.start.line + 1, this.tokens.exitWhile.range.start.character, state.pathAbsolute, 'exit while')
        ];
    }

    walk(visitor: WalkVisitor, options: WalkOptions) {
        //nothing to walk
    }
}

export class FunctionStatement extends Statement implements TypedefProvider {
    constructor(
        public name: Identifier,
        public func: FunctionExpression,
        public namespaceName: NamespacedVariableNameExpression
    ) {
        super();
        this.range = this.func.range;
    }

    public readonly range: Range;

    /**
     * Get the name of this expression based on the parse mode
     */
    public getName(parseMode: ParseMode) {
        if (this.namespaceName) {
            let delimiter = parseMode === ParseMode.BrighterScript ? '.' : '_';
            let namespaceName = this.namespaceName.getName(parseMode);
            return namespaceName + delimiter + this.name.text;
        } else {
            return this.name.text;
        }
    }


    transpile(state: TranspileState) {
        //create a fake token using the full transpiled name
        let nameToken = {
            ...this.name,
            text: this.getName(ParseMode.BrightScript)
        };

        return this.func.transpile(state, nameToken);
    }

    getTypedef(state: TranspileState) {
        return this.func.getTypedef(state, this.name);
    }

    walk(visitor: WalkVisitor, options: WalkOptions) {
        if (options.walkMode & InternalWalkMode.walkExpressions) {
            walk(this, 'func', visitor, options);
        }
    }
}

export class IfStatement extends Statement {
    constructor(
        readonly tokens: {
            if: Token;
            then?: Token;
            else?: Token;
            endIf?: Token;
        },
        readonly condition: Expression,
        readonly thenBranch: Block,
        readonly elseBranch?: IfStatement | Block,
        readonly isInline?: boolean
    ) {
        super();
        this.range = util.createRangeFromPositions(
            this.tokens.if.range.start,
            (this.tokens.endIf ?? this.elseBranch ?? this.thenBranch).range.end
        );
    }
    public readonly range: Range;

    transpile(state: TranspileState) {
        let results = [];
        //if   (already indented by block)
        results.push(new SourceNode(this.tokens.if.range.start.line + 1, this.tokens.if.range.start.character, state.pathAbsolute, 'if'));
        results.push(' ');
        //conditions
        results.push(...this.condition.transpile(state));
        results.push(' ');
        //then
        if (this.tokens.then) {
            results.push(
                new SourceNode(this.tokens.then.range.start.line + 1, this.tokens.then.range.start.character, state.pathAbsolute, 'then')
            );
        } else {
            results.push('then');
        }
        state.lineage.unshift(this);

        //if statement body
        let thenNodes = this.thenBranch.transpile(state);
        state.lineage.shift();
        if (thenNodes.length > 0) {
            results.push(thenNodes);
        }
        results.push('\n');

        //else branch
        if (this.tokens.else) {
            //else
            results.push(
                state.indent(),
                new SourceNode(this.tokens.else.range.start.line + 1, this.tokens.else.range.start.character, state.pathAbsolute, 'else')
            );
        }

        if (this.elseBranch) {
            if (isIfStatement(this.elseBranch)) {
                //chained elseif
                state.lineage.unshift(this.elseBranch);
                let body = this.elseBranch.transpile(state);
                state.lineage.shift();

                if (body.length > 0) {
                    results.push(' ');
                    results.push(...body);

                    // stop here because chained if will transpile the rest
                    return results;
                } else {
                    results.push('\n');
                }

            } else {
                //else body
                state.lineage.unshift(this.elseBranch);
                let body = this.elseBranch.transpile(state);
                state.lineage.shift();

                if (body.length > 0) {
                    results.push(...body);
                }
                results.push('\n');
            }
        }

        //end if
        results.push(state.indent());
        if (this.tokens.endIf) {
            results.push(
                new SourceNode(this.tokens.endIf.range.start.line + 1, this.tokens.endIf.range.start.character, state.pathAbsolute, 'end if')
            );
        } else {
            results.push('end if');
        }
        return results;
    }

    walk(visitor: WalkVisitor, options: WalkOptions) {
        if (options.walkMode & InternalWalkMode.walkExpressions) {
            walk(this, 'condition', visitor, options);
        }
        if (options.walkMode & InternalWalkMode.walkStatements) {
            walk(this, 'thenBranch', visitor, options);
        }
        if (this.elseBranch && options.walkMode & InternalWalkMode.walkStatements) {
            walk(this, 'elseBranch', visitor, options);
        }
    }
}

export class IncrementStatement extends Statement {
    constructor(
        readonly value: Expression,
        readonly operator: Token
    ) {
        super();
        this.range = util.createRangeFromPositions(this.value.range.start, this.operator.range.end);
    }

    public readonly range: Range;

    transpile(state: TranspileState): Array<SourceNode | string> {
        return [
            ...this.value.transpile(state),
            new SourceNode(this.operator.range.start.line + 1, this.operator.range.start.character, state.pathAbsolute, this.operator.text)
        ];
    }

    walk(visitor: WalkVisitor, options: WalkOptions) {
        if (options.walkMode & InternalWalkMode.walkExpressions) {
            walk(this, 'value', visitor, options);
        }
    }
}

/** Used to indent the current `print` position to the next 16-character-width output zone. */
export interface PrintSeparatorTab extends Token {
    kind: TokenKind.Comma;
}

/** Used to insert a single whitespace character at the current `print` position. */
export interface PrintSeparatorSpace extends Token {
    kind: TokenKind.Semicolon;
}

/**
 * Represents a `print` statement within BrightScript.
 */
export class PrintStatement extends Statement {
    /**
     * Creates a new internal representation of a BrightScript `print` statement.
     * @param expressions an array of expressions or `PrintSeparator`s to be
     *                    evaluated and printed.
     */
    constructor(
        readonly tokens: {
            print: Token;
        },
        readonly expressions: Array<Expression | PrintSeparatorTab | PrintSeparatorSpace>
    ) {
        super();
        this.range = util.createRangeFromPositions(
            this.tokens.print.range.start,
            this.expressions.length
                ? this.expressions[this.expressions.length - 1].range.end
                : this.tokens.print.range.end
        );
    }

    public readonly range: Range;

    transpile(state: TranspileState) {
        let result = [
            new SourceNode(this.tokens.print.range.start.line + 1, this.tokens.print.range.start.character, state.pathAbsolute, 'print'),
            ' '
        ];
        for (let i = 0; i < this.expressions.length; i++) {
            let expression: any = this.expressions[i];
            if (expression.transpile) {
                //separate print statements with a semi-colon
                if (i > 0) {
                    result.push(' ; ');
                }
                result.push(...(expression as ExpressionStatement).transpile(state));
            } else {
                //skip these because I think they are bogus items only added for use in the runtime
            }
        }
        return result;
    }
    walk(visitor: WalkVisitor, options: WalkOptions) {
        if (options.walkMode & InternalWalkMode.walkExpressions) {
            for (let i = 0; i < this.expressions.length; i++) {
                //sometimes we have semicolon `Token`s in the expressions list (should probably fix that...), so only emit the actual expressions
                if (isExpression(this.expressions[i] as any)) {
                    walk(this.expressions, i, visitor, options, this);
                }
            }
        }
    }
}

export class GotoStatement extends Statement {
    constructor(
        readonly tokens: {
            goto: Token;
            label: Token;
        }
    ) {
        super();
        this.range = util.createRangeFromPositions(this.tokens.goto.range.start, this.tokens.label.range.end);
    }

    public readonly range: Range;

    transpile(state: TranspileState): Array<SourceNode | string> {
        return [
            new SourceNode(this.tokens.goto.range.start.line + 1, this.tokens.goto.range.start.character, state.pathAbsolute, 'goto'),
            ' ',
            new SourceNode(this.tokens.label.range.start.line + 1, this.tokens.label.range.start.character, state.pathAbsolute, this.tokens.label.text)
        ];
    }

    walk(visitor: WalkVisitor, options: WalkOptions) {
        //nothing to walk
    }
}

export class LabelStatement extends Statement {
    constructor(
        readonly tokens: {
            identifier: Token;
            colon: Token;
        }
    ) {
        super();
        this.range = util.createRangeFromPositions(this.tokens.identifier.range.start, this.tokens.colon.range.end);
    }

    public readonly range: Range;

    transpile(state: TranspileState): Array<SourceNode | string> {
        return [
            new SourceNode(this.tokens.identifier.range.start.line + 1, this.tokens.identifier.range.start.character, state.pathAbsolute, this.tokens.identifier.text),
            new SourceNode(this.tokens.colon.range.start.line + 1, this.tokens.colon.range.start.character, state.pathAbsolute, ':')

        ];
    }

    walk(visitor: WalkVisitor, options: WalkOptions) {
        //nothing to walk
    }
}

export class ReturnStatement extends Statement {
    constructor(
        readonly tokens: {
            return: Token;
        },
        readonly value?: Expression
    ) {
        super();
        this.range = util.createRangeFromPositions(
            this.tokens.return.range.start,
            this.value?.range.end || this.tokens.return.range.end
        );
    }

    public readonly range: Range;

    transpile(state: TranspileState) {
        let result = [];
        result.push(
            new SourceNode(this.tokens.return.range.start.line + 1, this.tokens.return.range.start.character, state.pathAbsolute, 'return')
        );
        if (this.value) {
            result.push(' ');
            result.push(...this.value.transpile(state));
        }
        return result;
    }

    walk(visitor: WalkVisitor, options: WalkOptions) {
        if (options.walkMode & InternalWalkMode.walkExpressions) {
            walk(this, 'value', visitor, options);
        }
    }
}

export class EndStatement extends Statement {
    constructor(
        readonly tokens: {
            end: Token;
        }
    ) {
        super();
        this.range = util.createRangeFromPositions(this.tokens.end.range.start, this.tokens.end.range.end);
    }

    public readonly range: Range;

    transpile(state: TranspileState) {
        return [
            new SourceNode(this.tokens.end.range.start.line + 1, this.tokens.end.range.start.character, state.pathAbsolute, 'end')
        ];
    }

    walk(visitor: WalkVisitor, options: WalkOptions) {
        //nothing to walk
    }
}

export class StopStatement extends Statement {
    constructor(
        readonly tokens: {
            stop: Token;
        }
    ) {
        super();
        this.range = util.createRangeFromPositions(this.tokens.stop.range.start, this.tokens.stop.range.end);
    }

    public readonly range: Range;

    transpile(state: TranspileState) {
        return [
            new SourceNode(this.tokens.stop.range.start.line + 1, this.tokens.stop.range.start.character, state.pathAbsolute, 'stop')
        ];
    }

    walk(visitor: WalkVisitor, options: WalkOptions) {
        //nothing to walk
    }
}

export class ForStatement extends Statement {
    constructor(
        public forToken: Token,
        public counterDeclaration: AssignmentStatement,
        public toToken: Token,
        public finalValue: Expression,
        public body: Block,
        public endForToken: Token,
        public stepToken?: Token,
        public increment?: Expression
    ) {
        super();
        const lastRange = this.endForToken?.range ?? body.range;
        this.range = util.createRangeFromPositions(this.forToken.range.start, lastRange.end);
    }

    public readonly range: Range;

    transpile(state: TranspileState) {
        let result = [];
        //for
        result.push(
            new SourceNode(this.forToken.range.start.line + 1, this.forToken.range.start.character, state.pathAbsolute, 'for'),
            ' '
        );
        //i=1
        result.push(
            ...this.counterDeclaration.transpile(state),
            ' '
        );
        //to
        result.push(
            new SourceNode(this.toToken.range.start.line + 1, this.toToken.range.start.character, state.pathAbsolute, 'to'),
            ' '
        );
        //final value
        result.push(this.finalValue.transpile(state));
        //step
        if (this.stepToken) {
            result.push(
                ' ',
                new SourceNode(this.stepToken.range.start.line + 1, this.stepToken.range.start.character, state.pathAbsolute, 'step'),
                ' ',
                this.increment.transpile(state)
            );
        }
        //loop body
        state.lineage.unshift(this);
        result.push(...this.body.transpile(state));
        state.lineage.shift();
        if (this.body.statements.length > 0) {
            result.push('\n');
        }
        //end for
        result.push(
            state.indent(),
            new SourceNode(this.endForToken.range.start.line + 1, this.endForToken.range.start.character, state.pathAbsolute, 'end for')
        );

        return result;
    }

    walk(visitor: WalkVisitor, options: WalkOptions) {
        if (options.walkMode & InternalWalkMode.walkStatements) {
            walk(this, 'counterDeclaration', visitor, options);
        }
        if (options.walkMode & InternalWalkMode.walkExpressions) {
            walk(this, 'finalValue', visitor, options);
            walk(this, 'increment', visitor, options);
        }
        if (options.walkMode & InternalWalkMode.walkStatements) {
            walk(this, 'body', visitor, options);
        }
    }
}

export class ForEachStatement extends Statement {
    constructor(
        public forEachToken: Token,
        public item: Identifier,
        public inToken: Token,
        public target: Expression,
        public body: Block,
        public endForToken: Token
    ) {
        super();
<<<<<<< HEAD
        this.range = util.createRangeFromPositions(
            this.forEachToken.range.start,
            (this.endForToken ?? this.body ?? this.target ?? this.inToken ?? this.item ?? this.forEachToken).range.end
        );
=======
        const lastRange = this.tokens.endFor?.range ?? body.range;
        this.range = util.createRangeFromPositions(this.tokens.forEach.range.start, lastRange.end);
>>>>>>> e6a667f2
    }

    public readonly range: Range;

    transpile(state: TranspileState) {
        let result = [];
        //for each
        result.push(
            state.sourceNode(this.forEachToken, 'for each'),
            ' ',
            //item
            state.sourceNode(this.item, this.item.text),
            ' ',
            //in
            state.sourceNode(this.inToken, 'in'),
            ' ',
            //target
            ...this.target.transpile(state)
        );
        //body
        state.lineage.unshift(this);
        result.push(...this.body.transpile(state));
        state.lineage.shift();
        if (this.body.statements.length > 0) {
            result.push('\n');
        }
        //end for
        result.push(
            state.indent(),
            state.sourceNode(this.endForToken, 'end for')
        );
        return result;
    }

    walk(visitor: WalkVisitor, options: WalkOptions) {
        if (options.walkMode & InternalWalkMode.walkExpressions) {
            walk(this, 'target', visitor, options);
        }
        if (options.walkMode & InternalWalkMode.walkStatements) {
            walk(this, 'body', visitor, options);
        }
    }
}

export class WhileStatement extends Statement {
    constructor(
        readonly tokens: {
            while: Token;
            endWhile: Token;
        },
        readonly condition: Expression,
        readonly body: Block
    ) {
        super();
        const lastRange = this.tokens.endWhile?.range ?? body.range;
        this.range = util.createRangeFromPositions(this.tokens.while.range.start, lastRange.end);
    }

    public readonly range: Range;

    transpile(state: TranspileState) {
        let result = [];
        //while
        result.push(
            new SourceNode(this.tokens.while.range.start.line + 1, this.tokens.while.range.start.character, state.pathAbsolute, 'while'),
            ' '
        );
        //condition
        result.push(
            ...this.condition.transpile(state)
        );
        state.lineage.unshift(this);
        //body
        result.push(...this.body.transpile(state));
        state.lineage.shift();

        //trailing newline only if we have body statements
        result.push('\n');

        //end while
        result.push(
            state.indent(),
            new SourceNode(this.tokens.endWhile.range.start.line + 1, this.tokens.endWhile.range.start.character, state.pathAbsolute, 'end while')
        );

        return result;
    }

    walk(visitor: WalkVisitor, options: WalkOptions) {
        if (options.walkMode & InternalWalkMode.walkExpressions) {
            walk(this, 'condition', visitor, options);
        }
        if (options.walkMode & InternalWalkMode.walkStatements) {
            walk(this, 'body', visitor, options);
        }
    }
}

export class DottedSetStatement extends Statement {
    constructor(
        readonly obj: Expression,
        readonly name: Identifier,
        readonly value: Expression
    ) {
        super();
        this.range = util.createRangeFromPositions(this.obj.range.start, this.value.range.end);
    }

    public readonly range: Range;

    transpile(state: TranspileState) {
        //if the value is a compound assignment, don't add the obj, dot, name, or operator...the expression will handle that
        if (CompoundAssignmentOperators.includes((this.value as BinaryExpression)?.operator?.kind)) {
            return this.value.transpile(state);
        } else {
            return [
                //object
                ...this.obj.transpile(state),
                '.',
                //name
                new SourceNode(this.name.range.start.line + 1, this.name.range.start.character, state.pathAbsolute, this.name.text),
                ' = ',
                //right-hand-side of assignment
                ...this.value.transpile(state)
            ];
        }
    }

    walk(visitor: WalkVisitor, options: WalkOptions) {
        if (options.walkMode & InternalWalkMode.walkExpressions) {
            walk(this, 'obj', visitor, options);
            walk(this, 'value', visitor, options);
        }
    }
}

export class IndexedSetStatement extends Statement {
    constructor(
        readonly obj: Expression,
        readonly index: Expression,
        readonly value: Expression,
        readonly openingSquare: Token,
        readonly closingSquare: Token
    ) {
        super();
        this.range = util.createRangeFromPositions(this.obj.range.start, this.value.range.end);
    }

    public readonly range: Range;

    transpile(state: TranspileState) {
        //if the value is a component assignment, don't add the obj, index or operator...the expression will handle that
        if (CompoundAssignmentOperators.includes((this.value as BinaryExpression)?.operator?.kind)) {
            return this.value.transpile(state);
        } else {
            return [
                //obj
                ...this.obj.transpile(state),
                //   [
                new SourceNode(this.openingSquare.range.start.line + 1, this.openingSquare.range.start.character, state.pathAbsolute, '['),
                //    index
                ...this.index.transpile(state),
                //         ]
                new SourceNode(this.closingSquare.range.start.line + 1, this.closingSquare.range.start.character, state.pathAbsolute, ']'),
                //           =
                ' = ',
                //             value
                ...this.value.transpile(state)
            ];
        }
    }

    walk(visitor: WalkVisitor, options: WalkOptions) {
        if (options.walkMode & InternalWalkMode.walkExpressions) {
            walk(this, 'obj', visitor, options);
            walk(this, 'index', visitor, options);
            walk(this, 'value', visitor, options);
        }
    }
}

export class LibraryStatement extends Statement implements TypedefProvider {
    constructor(
        readonly tokens: {
            library: Token;
            filePath: Token | undefined;
        }
    ) {
        super();
        this.range = util.createRangeFromPositions(
            this.tokens.library.range.start,
            this.tokens.filePath ? this.tokens.filePath.range.end : this.tokens.library.range.end
        );
    }

    public readonly range: Range;

    transpile(state: TranspileState) {
        let result = [];
        result.push(
            new SourceNode(this.tokens.library.range.start.line + 1, this.tokens.library.range.start.character, state.pathAbsolute, 'library')
        );
        //there will be a parse error if file path is missing, but let's prevent a runtime error just in case
        if (this.tokens.filePath) {
            result.push(
                ' ',
                new SourceNode(this.tokens.filePath.range.start.line + 1, this.tokens.filePath.range.start.character, state.pathAbsolute, this.tokens.filePath.text)
            );
        }
        return result;
    }

    getTypedef(state: TranspileState) {
        return this.transpile(state);
    }

    walk(visitor: WalkVisitor, options: WalkOptions) {
        //nothing to walk
    }
}

export class NamespaceStatement extends Statement implements TypedefProvider {
    constructor(
        public keyword: Token,
        //this should technically only be a VariableExpression or DottedGetExpression, but that can be enforced elsewhere
        public nameExpression: NamespacedVariableNameExpression,
        public body: Body,
        public endKeyword: Token
    ) {
        super();
        this.name = this.nameExpression.getName(ParseMode.BrighterScript);
    }

    /**
     * The string name for this namespace
     */
    public name: string;

    public get range() {
        return util.createRangeFromPositions(
            this.keyword.range.start,
            (this.endKeyword ?? this.body ?? this.nameExpression ?? this.keyword).range.end
        );
    }

    public getName(parseMode: ParseMode) {
        return this.nameExpression.getName(parseMode);
    }

    transpile(state: TranspileState) {
        //namespaces don't actually have any real content, so just transpile their bodies
        return this.body.transpile(state);
    }

    getTypedef(state: TranspileState) {
        let result = [
            'namespace ',
            ...this.nameExpression.getName(ParseMode.BrighterScript),
            state.newline()
        ];
        state.blockDepth++;
        result.push(
            state.indent(),
            ...this.body.getTypedef(state)
        );
        state.blockDepth--;

        result.push(
            'end namespace'
        );
        return result;
    }

    walk(visitor: WalkVisitor, options: WalkOptions) {
        if (options.walkMode & InternalWalkMode.walkExpressions) {
            walk(this, 'nameExpression', visitor, options);
        }
        if (this.body.statements.length > 0 && options.walkMode & InternalWalkMode.walkStatements) {
            walk(this, 'body', visitor, options);
        }
    }
}

export class ImportStatement extends Statement implements TypedefProvider {
    constructor(
        readonly importToken: Token,
        readonly filePathToken: Token
    ) {
        super();
        this.range = util.createRangeFromPositions(
            importToken.range.start,
            (filePathToken ?? importToken).range.end
        );
        if (this.filePathToken) {
            //remove quotes
            this.filePath = this.filePathToken.text.replace(/"/g, '');
            //adjust the range to exclude the quotes
            this.filePathToken.range = util.createRange(
                this.filePathToken.range.start.line,
                this.filePathToken.range.start.character + 1,
                this.filePathToken.range.end.line,
                this.filePathToken.range.end.character - 1
            );
        }
    }
    public filePath: string;
    public range: Range;

    transpile(state: TranspileState) {
        //The xml files are responsible for adding the additional script imports, but
        //add the import statement as a comment just for debugging purposes
        return [
            new SourceNode(
                this.range.start.line + 1,
                this.range.start.character,
                state.file.pathAbsolute,
                `'${this.importToken.text} ${this.filePathToken.text}`
            )
        ];
    }

    /**
     * Get the typedef for this statement
     */
    public getTypedef(state: TranspileState) {
        return [
            this.importToken.text,
            ' ',
            //replace any `.bs` extension with `.brs`
            this.filePathToken.text.replace(/\.bs"?$/i, '.brs"')
        ];
    }

    walk(visitor: WalkVisitor, options: WalkOptions) {
        //nothing to walk
    }
}

export class ClassStatement extends Statement implements TypedefProvider {

    constructor(
        readonly classKeyword: Token,
        /**
         * The name of the class (without namespace prefix)
         */
        readonly name: Identifier,
        public body: Statement[],
        readonly end: Token,
        readonly extendsKeyword?: Token,
        readonly parentClassName?: NamespacedVariableNameExpression,
        readonly namespaceName?: NamespacedVariableNameExpression
    ) {
        super();
        this.body = this.body ?? [];
        for (let statement of this.body) {
            if (isClassMethodStatement(statement)) {
                this.methods.push(statement);
                this.memberMap[statement?.name?.text.toLowerCase()] = statement;
            } else if (isClassFieldStatement(statement)) {
                this.fields.push(statement);
                this.memberMap[statement?.name?.text.toLowerCase()] = statement;
            }
        }

        this.range = util.createRangeFromPositions(this.classKeyword.range.start, this.end.range.end);
    }

    public getName(parseMode: ParseMode) {
        const name = this.name?.text;
        if (name) {
            if (this.namespaceName) {
                let namespaceName = this.namespaceName.getName(parseMode);
                let separator = parseMode === ParseMode.BrighterScript ? '.' : '_';
                return namespaceName + separator + name;
            } else {
                return name;
            }
        } else {
            //return undefined which will allow outside callers to know that this class doesn't have a name
            return undefined;
        }
    }

    public memberMap = {} as Record<string, ClassMemberStatement>;
    public methods = [] as ClassMethodStatement[];
    public fields = [] as ClassFieldStatement[];


    public readonly range: Range;

    transpile(state: TranspileState): Array<SourceNode | string> {
        let result = [];
        //make the builder
        result.push(...this.getTranspiledBuilder(state));
        result.push(
            '\n',
            state.indent()
        );
        //make the class assembler (i.e. the public-facing class creator method)
        result.push(...this.getTranspiledClassFunction(state));
        return result;
    }

    getTypedef(state: TranspileState) {
        const result = [] as Array<string | SourceNode>;
        result.push(
            'class ',
            this.name.text
        );
        if (this.extendsKeyword && this.parentClassName) {
            result.push(
                ` extends ${this.parentClassName.getName(ParseMode.BrighterScript)}`
            );
        }
        result.push(state.newline());
        state.blockDepth++;
        for (const member of this.body) {
            if ('getTypedef' in member) {
                result.push(
                    state.indent(),
                    ...(member as TypedefProvider).getTypedef(state),
                    state.newline()
                );
            }
        }
        state.blockDepth--;
        result.push(
            state.indent(),
            'end class'
        );
        return result;
    }

    /**
     * Find the parent index for this class's parent.
     * For class inheritance, every class is given an index.
     * The base class is index 0, its child is index 1, and so on.
     */
    public getParentClassIndex(state: TranspileState) {
        let myIndex = 0;
        let stmt = this as ClassStatement;
        while (stmt) {
            if (stmt.parentClassName) {
                const fqParentClassName = util.getFullyQualifiedClassName(
                    stmt.parentClassName.getName(ParseMode.BrighterScript),
                    stmt.namespaceName?.getName(ParseMode.BrighterScript)
                );
                stmt = state.file.getClassByName(fqParentClassName);
                myIndex++;
            } else {
                break;
            }
        }
        return myIndex - 1;
    }

    public hasParentClass() {
        return !!this.parentClassName;
    }

    /**
     * Get all ancestor classes, in closest-to-furthest order (i.e. 0 is parent, 1 is grandparent, etc...).
     * This will return an empty array if no ancestors were found
     */
    public getAncestors(state: TranspileState) {
        let ancestors = [];
        let stmt = this as ClassStatement;
        while (stmt) {
            if (stmt.parentClassName) {
                let fullyQualifiedClassName = util.getFullyQualifiedClassName(
                    stmt.parentClassName.getName(ParseMode.BrighterScript),
                    this.namespaceName?.getName(ParseMode.BrighterScript)
                );
                stmt = state.file.getClassByName(fullyQualifiedClassName);
                ancestors.push(stmt);
            } else {
                break;
            }
        }
        return ancestors;
    }

    private getBuilderName(name: string) {
        if (name.includes('.')) {
            name = name.replace(/\./gi, '_');
        }
        return `__${name}_builder`;
    }

    /**
     * Get the constructor function for this class (if exists), or undefined if not exist
     */
    private getConstructorFunction() {
        for (let key in this.memberMap) {
            let member = this.memberMap[key];
            if (member.name?.text?.toLowerCase() === 'new') {
                return member as ClassMethodStatement;
            }
        }
    }
    private getEmptyNewFunction() {
        let stmt = (Parser.parse(`
            class UtilClass
                sub new()
                end sub
            end class
        `, { mode: ParseMode.BrighterScript }).statements[0] as ClassStatement).memberMap.new as ClassMethodStatement;
        //TODO make locations point to 0,0 (might not matter?)
        return stmt;
    }

    /**
     * Determine if the specified field was declared in one of the ancestor classes
     */
    public isFieldDeclaredByAncestor(fieldName: string, ancestors: ClassStatement[]) {
        let lowerFieldName = fieldName.toLowerCase();
        for (let ancestor of ancestors) {
            if (ancestor.memberMap[lowerFieldName]) {
                return true;
            }
        }
        return false;
    }

    /**
     * The builder is a function that assigns all of the methods and property names to a class instance.
     * This needs to be a separate function so that child classes can call the builder from their parent
     * without instantiating the parent constructor at that point in time.
     */
    private getTranspiledBuilder(state: TranspileState) {
        let result = [];
        result.push(`function ${this.getBuilderName(this.getName(ParseMode.BrightScript))}()\n`);
        state.blockDepth++;
        //indent
        result.push(state.indent());

        /**
         * The lineage of this class. index 0 is a direct parent, index 1 is index 0's parent, etc...
         */
        let ancestors = this.getAncestors(state);

        //construct parent class or empty object
        if (ancestors[0]) {
            let fullyQualifiedClassName = util.getFullyQualifiedClassName(
                this.parentClassName.getName(ParseMode.BrighterScript),
                this.namespaceName?.getName(ParseMode.BrighterScript)
            );
            result.push(
                'instance = ',
                this.getBuilderName(fullyQualifiedClassName), '()');
        } else {
            //use an empty object.
            result.push('instance = {}');
        }
        result.push(
            state.newline(),
            state.indent()
        );
        let parentClassIndex = this.getParentClassIndex(state);

        //create empty `new` function if class is missing it (simplifies transpile logic)
        if (!this.getConstructorFunction()) {
            this.memberMap.new = this.getEmptyNewFunction();
            this.body = [this.memberMap.new, ...this.body];
        }

        for (let statement of this.body) {
            //is field statement
            if (isClassFieldStatement(statement)) {
                //do nothing with class fields in this situation, they are handled elsewhere
                continue;

                //methods
            } else if (isClassMethodStatement(statement)) {

                //store overridden parent methods as super{parentIndex}_{methodName}
                if (
                    //is override method
                    statement.override ||
                    //is constructor function in child class
                    (statement.name.text.toLowerCase() === 'new' && ancestors[0])
                ) {
                    result.push(
                        `instance.super${parentClassIndex}_${statement.name.text} = instance.${statement.name.text}`,
                        state.newline(),
                        state.indent()
                    );
                }

                state.classStatement = this;
                result.push(
                    'instance.',
                    state.sourceNode(statement.name, statement.name.text),
                    ' = ',
                    ...statement.transpile(state),
                    state.newline(),
                    state.indent()
                );
                delete state.classStatement;
            } else {
                //other random statements (probably just comments)
                result.push(
                    ...statement.transpile(state),
                    state.newline(),
                    state.indent()
                );
            }
        }
        //return the instance
        result.push('return instance\n');
        state.blockDepth--;
        result.push(state.indent());
        result.push(`end function`);
        return result;
    }

    /**
     * The class function is the function with the same name as the class. This is the function that
     * consumers should call to create a new instance of that class.
     * This invokes the builder, gets an instance of the class, then invokes the "new" function on that class.
     */
    private getTranspiledClassFunction(state: TranspileState) {
        let result = [];
        const constructorFunction = this.getConstructorFunction();
        const constructorParams = constructorFunction ? constructorFunction.func.parameters : [];

        result.push(
            new SourceNode(
                this.classKeyword.range.start.line + 1,
                this.classKeyword.range.start.character,
                state.pathAbsolute,
                'function'
            ),
            new SourceNode(
                this.classKeyword.range.end.line + 1,
                this.classKeyword.range.end.character,
                state.pathAbsolute,
                ' '
            ),
            new SourceNode(
                this.name.range.start.line + 1,
                this.name.range.start.character,
                state.pathAbsolute,
                this.getName(ParseMode.BrightScript)
            ),
            `(`
        );
        let i = 0;
        for (let param of constructorParams) {
            if (i > 0) {
                result.push(', ');
            }
            result.push(
                param.transpile(state)
            );
            i++;
        }
        result.push(
            ')',
            '\n'
        );

        state.blockDepth++;
        result.push(state.indent());
        result.push(`instance = ${this.getBuilderName(this.getName(ParseMode.BrightScript))}()\n`);

        result.push(state.indent());
        result.push(`instance.new(`);

        //append constructor arguments
        i = 0;
        for (let param of constructorParams) {
            if (i > 0) {
                result.push(', ');
            }
            result.push(
                state.sourceNode(param, param.name.text)
            );
            i++;
        }
        result.push(
            ')',
            '\n'
        );

        result.push(state.indent());
        result.push(`return instance\n`);

        state.blockDepth--;
        result.push(state.indent());
        result.push(`end function`);
        return result;
    }

    walk(visitor: WalkVisitor, options: WalkOptions) {
        if (options.walkMode & InternalWalkMode.walkStatements) {
            for (let i = 0; i < this.body.length; i++) {
                walk(this.body, i, visitor, options, this);
            }
        }
    }
}

export class ClassMethodStatement extends FunctionStatement {
    constructor(
        readonly accessModifier: Token,
        name: Identifier,
        func: FunctionExpression,
        readonly override: Token
    ) {
        super(name, func, undefined);
        this.range = util.createRangeFromPositions(
            (this.accessModifier ?? this.func).range.start,
            this.func.range.end
        );
    }

    public readonly range: Range;

    transpile(state: TranspileState): Array<SourceNode | string> {
        if (this.name.text.toLowerCase() === 'new') {
            this.ensureSuperConstructorCall(state);
            //TODO we need to undo this at the bottom of this method
            this.injectFieldInitializersForConstructor(state);
        }
        //TODO - remove type information from these methods because that doesn't work
        //convert the `super` calls into the proper methods
        const parentClassIndex = state.classStatement.getParentClassIndex(state);
        const visitor = createVisitor({
            VariableExpression: e => {
                if (e.name.text.toLocaleLowerCase() === 'super') {
                    e.name.text = `m.super${parentClassIndex}_new`;
                }
            },
            DottedGetExpression: e => {
                const beginningVariable = util.findBeginningVariableExpression(e);
                const lowerName = beginningVariable?.getName(ParseMode.BrighterScript).toLowerCase();
                if (lowerName === 'super') {
                    beginningVariable.name.text = 'm';
                    e.name.text = `super${parentClassIndex}_${e.name.text}`;
                }
            }
        });
        const walkOptions: WalkOptions = { walkMode: WalkMode.visitExpressions };
        for (const statement of this.func.body.statements) {
            visitor(statement, undefined);
            statement.walk(visitor, walkOptions);
        }
        return this.func.transpile(state);
    }

    getTypedef(state: TranspileState) {
        const result = [] as string[];
        if (this.accessModifier) {
            result.push(
                this.accessModifier.text,
                ' '
            );
        }
        if (this.override) {
            result.push('override ');
        }
        result.push(
            ...super.getTypedef(state)
        );
        return result;
    }

    /**
     * All child classes must call the parent constructor. The type checker will warn users when they don't call it in their own class,
     * but we still need to call it even if they have omitted it. This injects the super call if it's missing
     */
    private ensureSuperConstructorCall(state: TranspileState) {
        //if this class doesn't extend another class, quit here
        if (state.classStatement.getAncestors(state).length === 0) {
            return;
        }

        //if the first statement is a call to super, quit here
        let firstStatement = this.func.body.statements[0];
        if (
            //is a call statement
            isExpressionStatement(firstStatement) && isCallExpression(firstStatement.expression) &&
            //is a call to super
            util.findBeginningVariableExpression(firstStatement?.expression.callee as any).name.text.toLowerCase() === 'super'
        ) {
            return;
        }

        //this is a child class, and the first statement isn't a call to super. Inject one
        this.func.body.statements.unshift(
            new ExpressionStatement(
                new CallExpression(
                    new VariableExpression(
                        {
                            kind: TokenKind.Identifier,
                            text: 'super',
                            isReserved: false,
                            range: state.classStatement.name.range,
                            leadingWhitespace: ''
                        },
                        null
                    ),
                    {
                        kind: TokenKind.LeftParen,
                        text: '(',
                        isReserved: false,
                        range: state.classStatement.name.range,
                        leadingWhitespace: ''
                    },
                    {
                        kind: TokenKind.RightParen,
                        text: ')',
                        isReserved: false,
                        range: state.classStatement.name.range,
                        leadingWhitespace: ''
                    },
                    [],
                    null
                )
            )
        );
    }

    /**
     * Inject field initializers at the top of the `new` function (after any present `super()` call)
     */
    private injectFieldInitializersForConstructor(state: TranspileState) {
        let startingIndex = state.classStatement.hasParentClass() ? 1 : 0;

        let newStatements = [] as Statement[];
        //insert the field initializers in order
        for (let field of state.classStatement.fields) {
            let thisQualifiedName = { ...field.name };
            thisQualifiedName.text = 'm.' + field.name.text;
            if (field.initialValue) {
                newStatements.push(
                    new AssignmentStatement(thisQualifiedName, field.equal, field.initialValue, this.func)
                );
            } else {
                //if there is no initial value, set the initial value to `invalid`
                newStatements.push(
                    new AssignmentStatement(
                        thisQualifiedName,
                        createToken(TokenKind.Equal, '=', field.name.range),
                        createInvalidLiteral('invalid', field.name.range),
                        this.func
                    )
                );
            }
        }
        this.func.body.statements.splice(startingIndex, 0, ...newStatements);
    }

    walk(visitor: WalkVisitor, options: WalkOptions) {
        if (options.walkMode & InternalWalkMode.walkExpressions) {
            walk(this, 'func', visitor, options);
        }
    }
}

export class ClassFieldStatement extends Statement implements TypedefProvider {

    constructor(
        readonly accessModifier?: Token,
        readonly name?: Identifier,
        readonly as?: Token,
        readonly type?: Token,
        readonly equal?: Token,
        readonly initialValue?: Expression
    ) {
        super();
        this.range = util.createRangeFromPositions(
            (this.accessModifier ?? this.name).range.start,
            (this.initialValue ?? this.type ?? this.as ?? this.name).range.end
        );
    }

    /**
     * Derive a ValueKind from the type token, or the initial value.
     * Defaults to `ValueKind.Dynamic`
     */
    getType() {
        if (this.type) {
            return util.tokenToBscType(this.type);
        } else if (isLiteralExpression(this.initialValue)) {
            return this.initialValue.type;
        } else {
            return new DynamicType();
        }
    }

    public readonly range: Range;

    transpile(state: TranspileState): Array<SourceNode | string> {
        throw new Error('transpile not implemented for ' + Object.getPrototypeOf(this).constructor.name);
    }

    getTypedef(state: TranspileState) {
        const result = [];
        if (this.name) {
            let type = this.getType();
            if (isInvalidType(type) || isVoidType(type)) {
                type = new DynamicType();
            }

            result.push(
                this.accessModifier?.text ?? 'public',
                ' ',
                this.name?.text,
                ' as ',
                type.toTypeString()
            );
        }
        return result;
    }

    walk(visitor: WalkVisitor, options: WalkOptions) {
        if (this.initialValue && options.walkMode & InternalWalkMode.walkExpressions) {
            walk(this, 'initialValue', visitor, options);
        }
    }
}
export type ClassMemberStatement = ClassFieldStatement | ClassMethodStatement;

export class TryCatchStatement extends Statement {
    constructor(
        public tryToken: Token,
        public tryBranch?: Block,
        public catchToken?: Token,
        public exceptionVariable?: Identifier,
        public catchBranch?: Block,
        public endTryToken?: Token
    ) {
        super();
    }

    public get range() {
        return util.createRangeFromPositions(
            this.tryToken.range.start,
            (this.endTryToken ?? this.catchBranch ?? this.exceptionVariable ?? this.catchToken ?? this.tryBranch ?? this.tryToken).range.end
        );
    }

    public transpile(state: TranspileState): TranspileResult {
        return [
            state.sourceNode(this.tryToken, 'try'),
            ...this.tryBranch.transpile(state),
            state.newline(),
            state.indent(),
            state.sourceNode(this.catchToken, 'catch'),
            ' ',
            state.sourceNode(this.exceptionVariable, this.exceptionVariable.text),
            ...this.catchBranch.transpile(state),
            state.newline(),
            state.indent(),
            state.sourceNode(this.endTryToken, 'end try')
        ];
    }

    public walk(visitor: WalkVisitor, options: WalkOptions) {
        if (this.tryBranch && options.walkMode & InternalWalkMode.walkStatements) {
            walk(this, 'tryBranch', visitor, options);
            walk(this, 'catchBranch', visitor, options);
        }
    }
}

export class ThrowStatement extends Statement {
    constructor(
        public throwToken: Token,
        public expression?: Expression
    ) {
        super();
        this.range = util.createRangeFromPositions(
            this.throwToken.range.start,
            (this.expression ?? this.throwToken).range.end
        );
    }
    public range: Range;

    public transpile(state: TranspileState) {
        const result = [
            state.sourceNode(this.throwToken, 'throw'),
            ' '
        ];

        //if we have an expression, transpile it
        if (this.expression) {
            result.push(
                ...this.expression.transpile(state)
            );

            //no expression found. Rather than emit syntax errors, provide a generic error message
        } else {
            result.push('"An error has occurred"');
        }
        return result;
    }

    public walk(visitor: WalkVisitor, options: WalkOptions) {
        if (this.expression && options.walkMode & InternalWalkMode.walkExpressions) {
            walk(this, 'expression', visitor, options);
        }
    }
}<|MERGE_RESOLUTION|>--- conflicted
+++ resolved
@@ -810,15 +810,10 @@
         public endForToken: Token
     ) {
         super();
-<<<<<<< HEAD
         this.range = util.createRangeFromPositions(
             this.forEachToken.range.start,
             (this.endForToken ?? this.body ?? this.target ?? this.inToken ?? this.item ?? this.forEachToken).range.end
         );
-=======
-        const lastRange = this.tokens.endFor?.range ?? body.range;
-        this.range = util.createRangeFromPositions(this.tokens.forEach.range.start, lastRange.end);
->>>>>>> e6a667f2
     }
 
     public readonly range: Range;
