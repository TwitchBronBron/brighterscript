--- conflicted
+++ resolved
@@ -2,17 +2,8 @@
 import type { Token, Identifier } from '../lexer';
 import { CompoundAssignmentOperators, TokenKind } from '../lexer';
 import { SourceNode } from 'source-map';
-<<<<<<< HEAD
-import {
-    Expression,
-    FunctionExpression,
-    NamespacedVariableNameExpression,
-    BinaryExpression,
-} from './Expression';
-=======
 import type { BinaryExpression, Expression, NamespacedVariableNameExpression, FunctionExpression, AnnotationExpression } from './Expression';
 import { CallExpression, VariableExpression } from './Expression';
->>>>>>> 66519979
 import { util } from '../util';
 import type { Range } from 'vscode-languageserver';
 import { Position } from 'vscode-languageserver';
