/* eslint-disable no-bitwise */
import type { Token, Identifier } from '../lexer';
import { CompoundAssignmentOperators, TokenKind } from '../lexer';
import { SourceNode } from 'source-map';
import type { BinaryExpression, Expression, NamespacedVariableNameExpression, FunctionExpression, AnnotationExpression } from './Expression';
import { CallExpression, VariableExpression } from './Expression';
import { util } from '../util';
import type { Range } from 'vscode-languageserver';
import { Position } from 'vscode-languageserver';
import type { TranspileState } from './TranspileState';
import { ParseMode, Parser } from './Parser';
import type { WalkVisitor, WalkOptions } from '../astUtils/visitors';
import { InternalWalkMode, walk, createVisitor, WalkMode } from '../astUtils/visitors';
import { isCallExpression, isClassFieldStatement, isClassMethodStatement, isCommentStatement, isExpression, isExpressionStatement, isFunctionStatement, isIfStatement, isInvalidType, isLiteralExpression, isVoidType } from '../astUtils/reflection';
import type { TranspileResult, TypedefProvider } from '../interfaces';
import { createInvalidLiteral, createToken, interpolatedRange } from '../astUtils/creators';
import { DynamicType } from '../types/DynamicType';

/**
 * A BrightScript statement
 */
export abstract class Statement {

    /**
     *  The starting and ending location of the statement.
     **/
    public abstract range: Range;

    /**
     * Statement annotations
     */
    public annotations: AnnotationExpression[];

    public abstract transpile(state: TranspileState): TranspileResult;

    /**
     * When being considered by the walk visitor, this describes what type of element the current class is.
     */
    public visitMode = InternalWalkMode.visitStatements;

    public abstract walk(visitor: WalkVisitor, options: WalkOptions);
}

export class EmptyStatement extends Statement {
    constructor(
        /**
         * Create a negative range to indicate this is an interpolated location
         */
        public range: Range = interpolatedRange
    ) {
        super();
    }

    transpile(state: TranspileState) {
        return [];
    }
    walk(visitor: WalkVisitor, options: WalkOptions) {
        //nothing to walk
    }
}

/**
 * This is a top-level statement. Consider this the root of the AST
 */
export class Body extends Statement implements TypedefProvider {
    constructor(
        public statements: Statement[] = []
    ) {
        super();
    }

    public get range() {
        return util.createRangeFromPositions(
            this.statements[0]?.range.start ?? Position.create(0, 0),
            this.statements[this.statements.length - 1]?.range.end ?? Position.create(0, 0)
        );
    }

    transpile(state: TranspileState) {
        let result = [] as TranspileResult;
        for (let i = 0; i < this.statements.length; i++) {
            let statement = this.statements[i];
            let previousStatement = this.statements[i - 1];
            let nextStatement = this.statements[i + 1];

            if (!previousStatement) {
                //this is the first statement. do nothing related to spacing and newlines

                //if comment is on same line as prior sibling
            } else if (isCommentStatement(statement) && previousStatement && statement.range.start.line === previousStatement.range.end.line) {
                result.push(
                    ' '
                );

                //add double newline if this is a comment, and next is a function
            } else if (isCommentStatement(statement) && nextStatement && isFunctionStatement(nextStatement)) {
                result.push('\n\n');

                //add double newline if is function not preceeded by a comment
            } else if (isFunctionStatement(statement) && previousStatement && !(isCommentStatement(previousStatement))) {
                result.push('\n\n');
            } else {
                //separate statements by a single newline
                result.push('\n');
            }

            result.push(...statement.transpile(state));
        }
        return result;
    }

    getTypedef(state: TranspileState) {
        let result = [];
        for (const statement of this.statements) {
            //if the current statement supports generating typedef, call it
            if ('getTypedef' in statement) {
                result.push(
                    ...(statement as TypedefProvider).getTypedef(state),
                    state.newline()
                );
            }
        }
        return result;
    }

    walk(visitor: WalkVisitor, options: WalkOptions) {
        if (options.walkMode & InternalWalkMode.walkStatements) {
            for (let i = 0; i < this.statements.length; i++) {
                walk(this.statements, i, visitor, options, this);
            }
        }
    }
}

export class AssignmentStatement extends Statement {
    constructor(
        readonly equals: Token,
        readonly name: Identifier,
        readonly value: Expression,
        readonly containingFunction: FunctionExpression
    ) {
        super();
        this.range = util.createRangeFromPositions(this.name.range.start, this.value.range.end);
    }

    public readonly range: Range;

    transpile(state: TranspileState) {
        //if the value is a compound assignment, just transpile the expression itself
        if (CompoundAssignmentOperators.includes((this.value as BinaryExpression)?.operator?.kind)) {
            return this.value.transpile(state);
        } else {
            return [
                new SourceNode(this.name.range.start.line + 1, this.name.range.start.character, state.pathAbsolute, this.name.text),
                ' ',
                new SourceNode(this.equals.range.start.line + 1, this.equals.range.start.character, state.pathAbsolute, '='),
                ' ',
                ...this.value.transpile(state)
            ];
        }
    }

    walk(visitor: WalkVisitor, options: WalkOptions) {
        if (options.walkMode & InternalWalkMode.walkExpressions) {
            walk(this, 'value', visitor, options);
        }
    }
}

export class Block extends Statement {
    constructor(
        readonly statements: Statement[],
        readonly startingRange: Range
    ) {
        super();
        this.range = util.createRangeFromPositions(
            this.startingRange.start,
            this.statements.length
                ? this.statements[this.statements.length - 1].range.end
                : this.startingRange.start
        );
    }

    public readonly range: Range;

    transpile(state: TranspileState) {
        state.blockDepth++;
        let results = [] as TranspileResult;
        for (let i = 0; i < this.statements.length; i++) {
            let previousStatement = this.statements[i - 1];
            let statement = this.statements[i];

            //if comment is on same line as parent
            if (isCommentStatement(statement) &&
                (util.linesTouch(state.lineage[0], statement) || util.linesTouch(previousStatement, statement))
            ) {
                results.push(' ');

                //is not a comment
            } else {
                //add a newline and indent
                results.push(
                    state.newline(),
                    state.indent()
                );
            }

            //push block onto parent list
            state.lineage.unshift(this);
            results.push(
                ...statement.transpile(state)
            );
            state.lineage.shift();
        }
        state.blockDepth--;
        return results;
    }

    walk(visitor: WalkVisitor, options: WalkOptions) {
        if (options.walkMode & InternalWalkMode.walkStatements) {
            for (let i = 0; i < this.statements.length; i++) {
                walk(this.statements, i, visitor, options, this);
            }
        }
    }
}

export class ExpressionStatement extends Statement {
    constructor(
        readonly expression: Expression
    ) {
        super();
        this.range = this.expression.range;
    }

    public readonly range: Range;

    transpile(state: TranspileState) {
        return this.expression.transpile(state);
    }

    walk(visitor: WalkVisitor, options: WalkOptions) {
        if (options.walkMode & InternalWalkMode.walkExpressions) {
            walk(this, 'expression', visitor, options);
        }
    }
}

export class CommentStatement extends Statement implements Expression, TypedefProvider {
    constructor(
        public comments: Token[]
    ) {
        super();
        this.visitMode = InternalWalkMode.visitStatements | InternalWalkMode.visitExpressions;
        if (this.comments?.length > 0) {

            this.range = util.createRangeFromPositions(
                this.comments[0].range.start,
                this.comments[this.comments.length - 1].range.end
            );
        }
    }

    public range: Range;

    get text() {
        return this.comments.map(x => x.text).join('\n');
    }

    transpile(state: TranspileState): Array<SourceNode | string> {
        let result = [];
        for (let i = 0; i < this.comments.length; i++) {
            let comment = this.comments[i];
            if (i > 0) {
                result.push(state.indent());
            }
            result.push(
                new SourceNode(comment.range.start.line + 1, comment.range.start.character, state.pathAbsolute, comment.text)
            );
            //add newline for all except final comment
            if (i < this.comments.length - 1) {
                result.push('\n');
            }
        }
        return result;
    }

    public getTypedef(state: TranspileState) {
        return this.transpile(state);
    }

    walk(visitor: WalkVisitor, options: WalkOptions) {
        //nothing to walk
    }
}

export class ExitForStatement extends Statement {
    constructor(
        readonly tokens: {
            exitFor: Token;
        }
    ) {
        super();
        this.range = this.tokens.exitFor.range;
    }

    public readonly range: Range;

    transpile(state: TranspileState): Array<SourceNode | string> {
        return [
            new SourceNode(this.tokens.exitFor.range.start.line + 1, this.tokens.exitFor.range.start.character, state.pathAbsolute, 'exit for')
        ];
    }

    walk(visitor: WalkVisitor, options: WalkOptions) {
        //nothing to walk
    }

}

export class ExitWhileStatement extends Statement {
    constructor(
        readonly tokens: {
            exitWhile: Token;
        }
    ) {
        super();
        this.range = this.tokens.exitWhile.range;
    }

    public readonly range: Range;

    transpile(state: TranspileState): Array<SourceNode | string> {
        return [
            new SourceNode(this.tokens.exitWhile.range.start.line + 1, this.tokens.exitWhile.range.start.character, state.pathAbsolute, 'exit while')
        ];
    }

    walk(visitor: WalkVisitor, options: WalkOptions) {
        //nothing to walk
    }
}

export class FunctionStatement extends Statement implements TypedefProvider {
    constructor(
        public name: Identifier,
        public func: FunctionExpression,
        public namespaceName: NamespacedVariableNameExpression
    ) {
        super();
        this.range = this.func.range;
    }

    public readonly range: Range;

    /**
     * Get the name of this expression based on the parse mode
     */
    public getName(parseMode: ParseMode) {
        if (this.namespaceName) {
            let delimiter = parseMode === ParseMode.BrighterScript ? '.' : '_';
            let namespaceName = this.namespaceName.getName(parseMode);
            return namespaceName + delimiter + this.name.text;
        } else {
            return this.name.text;
        }
    }


    transpile(state: TranspileState) {
        //create a fake token using the full transpiled name
        let nameToken = {
            ...this.name,
            text: this.getName(ParseMode.BrightScript)
        };

        return this.func.transpile(state, nameToken);
    }

    getTypedef(state: TranspileState) {
        return this.func.getTypedef(state, this.name);
    }

    walk(visitor: WalkVisitor, options: WalkOptions) {
        if (options.walkMode & InternalWalkMode.walkExpressions) {
            walk(this, 'func', visitor, options);
        }
    }
}

export class IfStatement extends Statement {
    constructor(
        readonly tokens: {
            if: Token;
            then?: Token;
            else?: Token;
            endIf?: Token;
        },
        readonly condition: Expression,
        readonly thenBranch: Block,
        readonly elseBranch?: IfStatement | Block,
        readonly isInline?: boolean
    ) {
        super();
        this.range = util.createRangeFromPositions(
            this.tokens.if.range.start,
            (this.tokens.endIf ?? this.elseBranch ?? this.thenBranch).range.end
        );
    }
    public readonly range: Range;

    transpile(state: TranspileState) {
        let results = [];
        //if   (already indented by block)
        results.push(new SourceNode(this.tokens.if.range.start.line + 1, this.tokens.if.range.start.character, state.pathAbsolute, 'if'));
        results.push(' ');
        //conditions
        results.push(...this.condition.transpile(state));
        results.push(' ');
        //then
        if (this.tokens.then) {
            results.push(
                new SourceNode(this.tokens.then.range.start.line + 1, this.tokens.then.range.start.character, state.pathAbsolute, 'then')
            );
        } else {
            results.push('then');
        }
        state.lineage.unshift(this);

        //if statement body
        let thenNodes = this.thenBranch.transpile(state);
        state.lineage.shift();
        if (thenNodes.length > 0) {
            results.push(thenNodes);
        }
        results.push('\n');

        //else branch
        if (this.tokens.else) {
            //else
            results.push(
                state.indent(),
                new SourceNode(this.tokens.else.range.start.line + 1, this.tokens.else.range.start.character, state.pathAbsolute, 'else')
            );
        }

        if (this.elseBranch) {
            if (isIfStatement(this.elseBranch)) {
                //chained elseif
                state.lineage.unshift(this.elseBranch);
                let body = this.elseBranch.transpile(state);
                state.lineage.shift();

                if (body.length > 0) {
                    results.push(' ');
                    results.push(...body);

                    // stop here because chained if will transpile the rest
                    return results;
                } else {
                    results.push('\n');
                }

            } else {
                //else body
                state.lineage.unshift(this.elseBranch);
                let body = this.elseBranch.transpile(state);
                state.lineage.shift();

                if (body.length > 0) {
                    results.push(...body);
                }
                results.push('\n');
            }
        }

        //end if
        results.push(state.indent());
        if (this.tokens.endIf) {
            results.push(
                new SourceNode(this.tokens.endIf.range.start.line + 1, this.tokens.endIf.range.start.character, state.pathAbsolute, 'end if')
            );
        } else {
            results.push('end if');
        }
        return results;
    }

    walk(visitor: WalkVisitor, options: WalkOptions) {
        if (options.walkMode & InternalWalkMode.walkExpressions) {
            walk(this, 'condition', visitor, options);
        }
        if (options.walkMode & InternalWalkMode.walkStatements) {
            walk(this, 'thenBranch', visitor, options);
        }
        if (this.elseBranch && options.walkMode & InternalWalkMode.walkStatements) {
            walk(this, 'elseBranch', visitor, options);
        }
    }
}

export class IncrementStatement extends Statement {
    constructor(
        readonly value: Expression,
        readonly operator: Token
    ) {
        super();
        this.range = util.createRangeFromPositions(this.value.range.start, this.operator.range.end);
    }

    public readonly range: Range;

    transpile(state: TranspileState): Array<SourceNode | string> {
        return [
            ...this.value.transpile(state),
            new SourceNode(this.operator.range.start.line + 1, this.operator.range.start.character, state.pathAbsolute, this.operator.text)
        ];
    }

    walk(visitor: WalkVisitor, options: WalkOptions) {
        if (options.walkMode & InternalWalkMode.walkExpressions) {
            walk(this, 'value', visitor, options);
        }
    }
}

/** Used to indent the current `print` position to the next 16-character-width output zone. */
export interface PrintSeparatorTab extends Token {
    kind: TokenKind.Comma;
}

/** Used to insert a single whitespace character at the current `print` position. */
export interface PrintSeparatorSpace extends Token {
    kind: TokenKind.Semicolon;
}

/**
 * Represents a `print` statement within BrightScript.
 */
export class PrintStatement extends Statement {
    /**
     * Creates a new internal representation of a BrightScript `print` statement.
     * @param expressions an array of expressions or `PrintSeparator`s to be
     *                    evaluated and printed.
     */
    constructor(
        readonly tokens: {
            print: Token;
        },
        readonly expressions: Array<Expression | PrintSeparatorTab | PrintSeparatorSpace>
    ) {
        super();
        this.range = util.createRangeFromPositions(
            this.tokens.print.range.start,
            this.expressions.length
                ? this.expressions[this.expressions.length - 1].range.end
                : this.tokens.print.range.end
        );
    }

    public readonly range: Range;

    transpile(state: TranspileState) {
        let result = [
            new SourceNode(this.tokens.print.range.start.line + 1, this.tokens.print.range.start.character, state.pathAbsolute, 'print'),
            ' '
        ];
        for (let i = 0; i < this.expressions.length; i++) {
            let expression: any = this.expressions[i];
            if (expression.transpile) {
                //separate print statements with a semi-colon
                if (i > 0) {
                    result.push(' ; ');
                }
                result.push(...(expression as ExpressionStatement).transpile(state));
            } else {
                //skip these because I think they are bogus items only added for use in the runtime
            }
        }
        return result;
    }
    walk(visitor: WalkVisitor, options: WalkOptions) {
        if (options.walkMode & InternalWalkMode.walkExpressions) {
            for (let i = 0; i < this.expressions.length; i++) {
                //sometimes we have semicolon `Token`s in the expressions list (should probably fix that...), so only emit the actual expressions
                if (isExpression(this.expressions[i] as any)) {
                    walk(this.expressions, i, visitor, options, this);
                }
            }
        }
    }
}

export class GotoStatement extends Statement {
    constructor(
        readonly tokens: {
            goto: Token;
            label: Token;
        }
    ) {
        super();
        this.range = util.createRangeFromPositions(this.tokens.goto.range.start, this.tokens.label.range.end);
    }

    public readonly range: Range;

    transpile(state: TranspileState): Array<SourceNode | string> {
        return [
            new SourceNode(this.tokens.goto.range.start.line + 1, this.tokens.goto.range.start.character, state.pathAbsolute, 'goto'),
            ' ',
            new SourceNode(this.tokens.label.range.start.line + 1, this.tokens.label.range.start.character, state.pathAbsolute, this.tokens.label.text)
        ];
    }

    walk(visitor: WalkVisitor, options: WalkOptions) {
        //nothing to walk
    }
}

export class LabelStatement extends Statement {
    constructor(
        readonly tokens: {
            identifier: Token;
            colon: Token;
        }
    ) {
        super();
        this.range = util.createRangeFromPositions(this.tokens.identifier.range.start, this.tokens.colon.range.end);
    }

    public readonly range: Range;

    transpile(state: TranspileState): Array<SourceNode | string> {
        return [
            new SourceNode(this.tokens.identifier.range.start.line + 1, this.tokens.identifier.range.start.character, state.pathAbsolute, this.tokens.identifier.text),
            new SourceNode(this.tokens.colon.range.start.line + 1, this.tokens.colon.range.start.character, state.pathAbsolute, ':')

        ];
    }

    walk(visitor: WalkVisitor, options: WalkOptions) {
        //nothing to walk
    }
}

export class ReturnStatement extends Statement {
    constructor(
        readonly tokens: {
            return: Token;
        },
        readonly value?: Expression
    ) {
        super();
        this.range = util.createRangeFromPositions(
            this.tokens.return.range.start,
            this.value?.range.end || this.tokens.return.range.end
        );
    }

    public readonly range: Range;

    transpile(state: TranspileState) {
        let result = [];
        result.push(
            new SourceNode(this.tokens.return.range.start.line + 1, this.tokens.return.range.start.character, state.pathAbsolute, 'return')
        );
        if (this.value) {
            result.push(' ');
            result.push(...this.value.transpile(state));
        }
        return result;
    }

    walk(visitor: WalkVisitor, options: WalkOptions) {
        if (options.walkMode & InternalWalkMode.walkExpressions) {
            walk(this, 'value', visitor, options);
        }
    }
}

export class EndStatement extends Statement {
    constructor(
        readonly tokens: {
            end: Token;
        }
    ) {
        super();
        this.range = util.createRangeFromPositions(this.tokens.end.range.start, this.tokens.end.range.end);
    }

    public readonly range: Range;

    transpile(state: TranspileState) {
        return [
            new SourceNode(this.tokens.end.range.start.line + 1, this.tokens.end.range.start.character, state.pathAbsolute, 'end')
        ];
    }

    walk(visitor: WalkVisitor, options: WalkOptions) {
        //nothing to walk
    }
}

export class StopStatement extends Statement {
    constructor(
        readonly tokens: {
            stop: Token;
        }
    ) {
        super();
        this.range = util.createRangeFromPositions(this.tokens.stop.range.start, this.tokens.stop.range.end);
    }

    public readonly range: Range;

    transpile(state: TranspileState) {
        return [
            new SourceNode(this.tokens.stop.range.start.line + 1, this.tokens.stop.range.start.character, state.pathAbsolute, 'stop')
        ];
    }

    walk(visitor: WalkVisitor, options: WalkOptions) {
        //nothing to walk
    }
}

export class ForStatement extends Statement {
    constructor(
        public forToken: Token,
        public counterDeclaration: AssignmentStatement,
        public toToken: Token,
        public finalValue: Expression,
        public body: Block,
        public endForToken: Token,
        public stepToken?: Token,
        public increment?: Expression
    ) {
        super();
        const lastRange = this.endForToken?.range ?? body.range;
        this.range = util.createRangeFromPositions(this.forToken.range.start, lastRange.end);
    }

    public readonly range: Range;

    transpile(state: TranspileState) {
        let result = [];
        //for
        result.push(
            new SourceNode(this.forToken.range.start.line + 1, this.forToken.range.start.character, state.pathAbsolute, 'for'),
            ' '
        );
        //i=1
        result.push(
            ...this.counterDeclaration.transpile(state),
            ' '
        );
        //to
        result.push(
            new SourceNode(this.toToken.range.start.line + 1, this.toToken.range.start.character, state.pathAbsolute, 'to'),
            ' '
        );
        //final value
        result.push(this.finalValue.transpile(state));
        //step
        if (this.stepToken) {
            result.push(
                ' ',
                new SourceNode(this.stepToken.range.start.line + 1, this.stepToken.range.start.character, state.pathAbsolute, 'step'),
                ' ',
                this.increment.transpile(state)
            );
        }
        //loop body
        state.lineage.unshift(this);
        result.push(...this.body.transpile(state));
        state.lineage.shift();
        if (this.body.statements.length > 0) {
            result.push('\n');
        }
        //end for
        result.push(
            state.indent(),
            new SourceNode(this.endForToken.range.start.line + 1, this.endForToken.range.start.character, state.pathAbsolute, 'end for')
        );

        return result;
    }

    walk(visitor: WalkVisitor, options: WalkOptions) {
        if (options.walkMode & InternalWalkMode.walkStatements) {
            walk(this, 'counterDeclaration', visitor, options);
        }
        if (options.walkMode & InternalWalkMode.walkExpressions) {
            walk(this, 'finalValue', visitor, options);
            walk(this, 'increment', visitor, options);
        }
        if (options.walkMode & InternalWalkMode.walkStatements) {
            walk(this, 'body', visitor, options);
        }
    }
}

export class ForEachStatement extends Statement {
    constructor(
        readonly tokens: {
            forEach: Token;
            in: Token;
            endFor: Token;
        },
        readonly item: Token,
        readonly target: Expression,
        readonly body: Block
    ) {
        super();
        const lastRange = this.tokens.endFor?.range ?? body.range;
        this.range = util.createRangeFromPositions(this.tokens.forEach.range.start, lastRange.end);
    }

    public readonly range: Range;

    transpile(state: TranspileState) {
        let result = [];
        //for each
        result.push(
            new SourceNode(this.tokens.forEach.range.start.line + 1, this.tokens.forEach.range.start.character, state.pathAbsolute, 'for each'),
            ' '
        );
        //item
        result.push(
            new SourceNode(this.tokens.forEach.range.start.line + 1, this.tokens.forEach.range.start.character, state.pathAbsolute, this.item.text),
            ' '
        );
        //in
        result.push(
            new SourceNode(this.tokens.in.range.start.line + 1, this.tokens.in.range.start.character, state.pathAbsolute, 'in'),
            ' '
        );
        //target
        result.push(...this.target.transpile(state));
        //body
        state.lineage.unshift(this);
        result.push(...this.body.transpile(state));
        state.lineage.shift();
        if (this.body.statements.length > 0) {
            result.push('\n');
        }
        //end for
        result.push(
            state.indent(),
            new SourceNode(this.tokens.endFor.range.start.line + 1, this.tokens.endFor.range.start.character, state.pathAbsolute, 'end for')
        );
        return result;
    }

    walk(visitor: WalkVisitor, options: WalkOptions) {
        if (options.walkMode & InternalWalkMode.walkExpressions) {
            walk(this, 'target', visitor, options);
        }
        if (options.walkMode & InternalWalkMode.walkStatements) {
            walk(this, 'body', visitor, options);
        }
    }
}

export class WhileStatement extends Statement {
    constructor(
        readonly tokens: {
            while: Token;
            endWhile: Token;
        },
        readonly condition: Expression,
        readonly body: Block
    ) {
        super();
        const lastRange = this.tokens.endWhile?.range ?? body.range;
        this.range = util.createRangeFromPositions(this.tokens.while.range.start, lastRange.end);
    }

    public readonly range: Range;

    transpile(state: TranspileState) {
        let result = [];
        //while
        result.push(
            new SourceNode(this.tokens.while.range.start.line + 1, this.tokens.while.range.start.character, state.pathAbsolute, 'while'),
            ' '
        );
        //condition
        result.push(
            ...this.condition.transpile(state)
        );
        state.lineage.unshift(this);
        //body
        result.push(...this.body.transpile(state));
        state.lineage.shift();

        //trailing newline only if we have body statements
        result.push('\n');

        //end while
        result.push(
            state.indent(),
            new SourceNode(this.tokens.endWhile.range.start.line + 1, this.tokens.endWhile.range.start.character, state.pathAbsolute, 'end while')
        );

        return result;
    }

    walk(visitor: WalkVisitor, options: WalkOptions) {
        if (options.walkMode & InternalWalkMode.walkExpressions) {
            walk(this, 'condition', visitor, options);
        }
        if (options.walkMode & InternalWalkMode.walkStatements) {
            walk(this, 'body', visitor, options);
        }
    }
}

export class DottedSetStatement extends Statement {
    constructor(
        readonly obj: Expression,
        readonly name: Identifier,
        readonly value: Expression
    ) {
        super();
        this.range = util.createRangeFromPositions(this.obj.range.start, this.value.range.end);
    }

    public readonly range: Range;

    transpile(state: TranspileState) {
        //if the value is a compound assignment, don't add the obj, dot, name, or operator...the expression will handle that
        if (CompoundAssignmentOperators.includes((this.value as BinaryExpression)?.operator?.kind)) {
            return this.value.transpile(state);
        } else {
            return [
                //object
                ...this.obj.transpile(state),
                '.',
                //name
                new SourceNode(this.name.range.start.line + 1, this.name.range.start.character, state.pathAbsolute, this.name.text),
                ' = ',
                //right-hand-side of assignment
                ...this.value.transpile(state)
            ];
        }
    }

    walk(visitor: WalkVisitor, options: WalkOptions) {
        if (options.walkMode & InternalWalkMode.walkExpressions) {
            walk(this, 'obj', visitor, options);
            walk(this, 'value', visitor, options);
        }
    }
}

export class IndexedSetStatement extends Statement {
    constructor(
        readonly obj: Expression,
        readonly index: Expression,
        readonly value: Expression,
        readonly openingSquare: Token,
        readonly closingSquare: Token
    ) {
        super();
        this.range = util.createRangeFromPositions(this.obj.range.start, this.value.range.end);
    }

    public readonly range: Range;

    transpile(state: TranspileState) {
        //if the value is a component assignment, don't add the obj, index or operator...the expression will handle that
        if (CompoundAssignmentOperators.includes((this.value as BinaryExpression)?.operator?.kind)) {
            return this.value.transpile(state);
        } else {
            return [
                //obj
                ...this.obj.transpile(state),
                //   [
                new SourceNode(this.openingSquare.range.start.line + 1, this.openingSquare.range.start.character, state.pathAbsolute, '['),
                //    index
                ...this.index.transpile(state),
                //         ]
                new SourceNode(this.closingSquare.range.start.line + 1, this.closingSquare.range.start.character, state.pathAbsolute, ']'),
                //           =
                ' = ',
                //             value
                ...this.value.transpile(state)
            ];
        }
    }

    walk(visitor: WalkVisitor, options: WalkOptions) {
        if (options.walkMode & InternalWalkMode.walkExpressions) {
            walk(this, 'obj', visitor, options);
            walk(this, 'index', visitor, options);
            walk(this, 'value', visitor, options);
        }
    }
}

export class LibraryStatement extends Statement implements TypedefProvider {
    constructor(
        readonly tokens: {
            library: Token;
            filePath: Token | undefined;
        }
    ) {
        super();
        this.range = util.createRangeFromPositions(
            this.tokens.library.range.start,
            this.tokens.filePath ? this.tokens.filePath.range.end : this.tokens.library.range.end
        );
    }

    public readonly range: Range;

    transpile(state: TranspileState) {
        let result = [];
        result.push(
            new SourceNode(this.tokens.library.range.start.line + 1, this.tokens.library.range.start.character, state.pathAbsolute, 'library')
        );
        //there will be a parse error if file path is missing, but let's prevent a runtime error just in case
        if (this.tokens.filePath) {
            result.push(
                ' ',
                new SourceNode(this.tokens.filePath.range.start.line + 1, this.tokens.filePath.range.start.character, state.pathAbsolute, this.tokens.filePath.text)
            );
        }
        return result;
    }

    getTypedef(state: TranspileState) {
        return this.transpile(state);
    }

    walk(visitor: WalkVisitor, options: WalkOptions) {
        //nothing to walk
    }
}

export class NamespaceStatement extends Statement implements TypedefProvider {
    constructor(
        public keyword: Token,
        //this should technically only be a VariableExpression or DottedGetExpression, but that can be enforced elsewhere
        public nameExpression: NamespacedVariableNameExpression,
        public body: Body,
        public endKeyword: Token
    ) {
        super();
        this.name = this.nameExpression.getName(ParseMode.BrighterScript);
    }

    /**
     * The string name for this namespace
     */
    public name: string;

    public get range() {
        return util.createRangeFromPositions(
            this.keyword.range.start,
            (this.endKeyword ?? this.body ?? this.nameExpression ?? this.keyword).range.end
        );
    }

    public getName(parseMode: ParseMode) {
        return this.nameExpression.getName(parseMode);
    }

    transpile(state: TranspileState) {
        //namespaces don't actually have any real content, so just transpile their bodies
        return this.body.transpile(state);
    }

    getTypedef(state: TranspileState) {
        let result = [
            'namespace ',
            ...this.nameExpression.getName(ParseMode.BrighterScript),
            state.newline()
        ];
        state.blockDepth++;
        result.push(
            state.indent(),
            ...this.body.getTypedef(state)
        );
        state.blockDepth--;

        result.push(
            'end namespace'
        );
        return result;
    }

    walk(visitor: WalkVisitor, options: WalkOptions) {
        if (options.walkMode & InternalWalkMode.walkExpressions) {
            walk(this, 'nameExpression', visitor, options);
        }
        if (this.body.statements.length > 0 && options.walkMode & InternalWalkMode.walkStatements) {
            walk(this, 'body', visitor, options);
        }
    }
}

export class ImportStatement extends Statement implements TypedefProvider {
    constructor(
        readonly importToken: Token,
        readonly filePathToken: Token
    ) {
        super();
        this.range = util.createRangeFromPositions(
            importToken.range.start,
            (filePathToken ?? importToken).range.end
        );
        if (this.filePathToken) {
            //remove quotes
            this.filePath = this.filePathToken.text.replace(/"/g, '');
            //adjust the range to exclude the quotes
            this.filePathToken.range = util.createRange(
                this.filePathToken.range.start.line,
                this.filePathToken.range.start.character + 1,
                this.filePathToken.range.end.line,
                this.filePathToken.range.end.character - 1
            );
        }
    }
    public filePath: string;
    public range: Range;

    transpile(state: TranspileState) {
        //The xml files are responsible for adding the additional script imports, but
        //add the import statement as a comment just for debugging purposes
        return [
            new SourceNode(
                this.range.start.line + 1,
                this.range.start.character,
                state.file.pathAbsolute,
                `'${this.importToken.text} ${this.filePathToken.text}`
            )
        ];
    }

    /**
     * Get the typedef for this statement
     */
    public getTypedef(state: TranspileState) {
        return [
            this.importToken.text,
            ' ',
            //replace any `.bs` extension with `.brs`
            this.filePathToken.text.replace(/\.bs"?$/i, '.brs"')
        ];
    }

    walk(visitor: WalkVisitor, options: WalkOptions) {
        //nothing to walk
    }
}

export class ClassStatement extends Statement implements TypedefProvider {

    constructor(
        readonly classKeyword: Token,
        /**
         * The name of the class (without namespace prefix)
         */
        readonly name: Identifier,
        public body: Statement[],
        readonly end: Token,
        readonly extendsKeyword?: Token,
        readonly parentClassName?: NamespacedVariableNameExpression,
        readonly namespaceName?: NamespacedVariableNameExpression
    ) {
        super();
        this.body = this.body ?? [];
        for (let statement of this.body) {
            if (isClassMethodStatement(statement)) {
                this.methods.push(statement);
                this.memberMap[statement?.name?.text.toLowerCase()] = statement;
            } else if (isClassFieldStatement(statement)) {
                this.fields.push(statement);
                this.memberMap[statement?.name?.text.toLowerCase()] = statement;
            }
        }

        this.range = util.createRangeFromPositions(this.classKeyword.range.start, this.end.range.end);
    }

    public getName(parseMode: ParseMode) {
        const name = this.name?.text;
        if (name) {
            if (this.namespaceName) {
                let namespaceName = this.namespaceName.getName(parseMode);
                let separator = parseMode === ParseMode.BrighterScript ? '.' : '_';
                return namespaceName + separator + name;
            } else {
                return name;
            }
        } else {
            //return undefined which will allow outside callers to know that this class doesn't have a name
            return undefined;
        }
    }

    public memberMap = {} as Record<string, ClassMemberStatement>;
    public methods = [] as ClassMethodStatement[];
    public fields = [] as ClassFieldStatement[];


    public readonly range: Range;

    transpile(state: TranspileState): Array<SourceNode | string> {
        let result = [];
        //make the builder
        result.push(...this.getTranspiledBuilder(state));
        result.push(
            '\n',
            state.indent()
        );
        //make the class assembler (i.e. the public-facing class creator method)
        result.push(...this.getTranspiledClassFunction(state));
        return result;
    }

    getTypedef(state: TranspileState) {
        const result = [] as Array<string | SourceNode>;
        result.push(
            'class ',
            this.name.text
        );
        if (this.extendsKeyword && this.parentClassName) {
            result.push(
                ` extends ${this.parentClassName.getName(ParseMode.BrighterScript)}`
            );
        }
        result.push(state.newline());
        state.blockDepth++;
        for (const member of this.body) {
            if ('getTypedef' in member) {
                result.push(
                    state.indent(),
                    ...(member as TypedefProvider).getTypedef(state),
                    state.newline()
                );
            }
        }
        state.blockDepth--;
        result.push(
            state.indent(),
            'end class'
        );
        return result;
    }

    /**
     * Find the parent index for this class's parent.
     * For class inheritance, every class is given an index.
     * The base class is index 0, its child is index 1, and so on.
     */
    public getParentClassIndex(state: TranspileState) {
        let myIndex = 0;
        let stmt = this as ClassStatement;
        while (stmt) {
            if (stmt.parentClassName) {
                const parentClassName = stmt.parentClassName.getName(ParseMode.BrighterScript);
                const containingNamespaceName = stmt.namespaceName?.getName(ParseMode.BrighterScript);

                //look for a class within the statement's namespace first
                stmt = state.file.getClassByName(
                    util.getFullyQualifiedClassName(parentClassName, containingNamespaceName)
                );
<<<<<<< HEAD

                //look for a global class with this name (IF we were in a namespace to begin with)
                if (!stmt && containingNamespaceName) {
                    stmt = state.file.getClassByName(parentClassName);
                }
=======
                stmt = state.file.getClassByName(fqParentClassName).item;
>>>>>>> dc351448
                myIndex++;
            } else {
                break;
            }
        }
        return myIndex - 1;
    }

    public hasParentClass() {
        return !!this.parentClassName;
    }

    /**
     * Get all ancestor classes, in closest-to-furthest order (i.e. 0 is parent, 1 is grandparent, etc...).
     * This will return an empty array if no ancestors were found
     */
    public getAncestors(state: TranspileState) {
        let ancestors = [];
        let stmt = this as ClassStatement;
        while (stmt) {
            if (stmt.parentClassName) {
                let fullyQualifiedClassName = util.getFullyQualifiedClassName(
                    stmt.parentClassName.getName(ParseMode.BrighterScript),
                    this.namespaceName?.getName(ParseMode.BrighterScript)
                );
                stmt = state.file.getClassByName(fullyQualifiedClassName)?.item;
                ancestors.push(stmt);
            } else {
                break;
            }
        }
        return ancestors;
    }

    private getBuilderName(name: string) {
        if (name.includes('.')) {
            name = name.replace(/\./gi, '_');
        }
        return `__${name}_builder`;
    }

    /**
     * Get the constructor function for this class (if exists), or undefined if not exist
     */
    private getConstructorFunction() {
        for (let key in this.memberMap) {
            let member = this.memberMap[key];
            if (member.name?.text?.toLowerCase() === 'new') {
                return member as ClassMethodStatement;
            }
        }
    }
    private getEmptyNewFunction() {
        let stmt = (Parser.parse(`
            class UtilClass
                sub new()
                end sub
            end class
        `, { mode: ParseMode.BrighterScript }).statements[0] as ClassStatement).memberMap.new as ClassMethodStatement;
        //TODO make locations point to 0,0 (might not matter?)
        return stmt;
    }

    /**
     * Determine if the specified field was declared in one of the ancestor classes
     */
    public isFieldDeclaredByAncestor(fieldName: string, ancestors: ClassStatement[]) {
        let lowerFieldName = fieldName.toLowerCase();
        for (let ancestor of ancestors) {
            if (ancestor.memberMap[lowerFieldName]) {
                return true;
            }
        }
        return false;
    }

    /**
     * The builder is a function that assigns all of the methods and property names to a class instance.
     * This needs to be a separate function so that child classes can call the builder from their parent
     * without instantiating the parent constructor at that point in time.
     */
    private getTranspiledBuilder(state: TranspileState) {
        let result = [];
        result.push(`function ${this.getBuilderName(this.getName(ParseMode.BrightScript))}()\n`);
        state.blockDepth++;
        //indent
        result.push(state.indent());

        /**
         * The lineage of this class. index 0 is a direct parent, index 1 is index 0's parent, etc...
         */
        let ancestors = this.getAncestors(state);

        //construct parent class or empty object
        if (ancestors[0]) {
            let fullyQualifiedClassName = util.getFullyQualifiedClassName(
                this.parentClassName.getName(ParseMode.BrighterScript),
                this.namespaceName?.getName(ParseMode.BrighterScript)
            );
            result.push(
                'instance = ',
                this.getBuilderName(fullyQualifiedClassName), '()');
        } else {
            //use an empty object.
            result.push('instance = {}');
        }
        result.push(
            state.newline(),
            state.indent()
        );
        let parentClassIndex = this.getParentClassIndex(state);

        //create empty `new` function if class is missing it (simplifies transpile logic)
        if (!this.getConstructorFunction()) {
            this.memberMap.new = this.getEmptyNewFunction();
            this.body = [this.memberMap.new, ...this.body];
        }

        for (let statement of this.body) {
            //is field statement
            if (isClassFieldStatement(statement)) {
                //do nothing with class fields in this situation, they are handled elsewhere
                continue;

                //methods
            } else if (isClassMethodStatement(statement)) {

                //store overridden parent methods as super{parentIndex}_{methodName}
                if (
                    //is override method
                    statement.override ||
                    //is constructor function in child class
                    (statement.name.text.toLowerCase() === 'new' && ancestors[0])
                ) {
                    result.push(
                        `instance.super${parentClassIndex}_${statement.name.text} = instance.${statement.name.text}`,
                        state.newline(),
                        state.indent()
                    );
                }

                state.classStatement = this;
                result.push(
                    'instance.',
                    state.sourceNode(statement.name, statement.name.text),
                    ' = ',
                    ...statement.transpile(state),
                    state.newline(),
                    state.indent()
                );
                delete state.classStatement;
            } else {
                //other random statements (probably just comments)
                result.push(
                    ...statement.transpile(state),
                    state.newline(),
                    state.indent()
                );
            }
        }
        //return the instance
        result.push('return instance\n');
        state.blockDepth--;
        result.push(state.indent());
        result.push(`end function`);
        return result;
    }

    /**
     * The class function is the function with the same name as the class. This is the function that
     * consumers should call to create a new instance of that class.
     * This invokes the builder, gets an instance of the class, then invokes the "new" function on that class.
     */
    private getTranspiledClassFunction(state: TranspileState) {
        let result = [];
        const constructorFunction = this.getConstructorFunction();
        const constructorParams = constructorFunction ? constructorFunction.func.parameters : [];

        result.push(
            new SourceNode(
                this.classKeyword.range.start.line + 1,
                this.classKeyword.range.start.character,
                state.pathAbsolute,
                'function'
            ),
            new SourceNode(
                this.classKeyword.range.end.line + 1,
                this.classKeyword.range.end.character,
                state.pathAbsolute,
                ' '
            ),
            new SourceNode(
                this.name.range.start.line + 1,
                this.name.range.start.character,
                state.pathAbsolute,
                this.getName(ParseMode.BrightScript)
            ),
            `(`
        );
        let i = 0;
        for (let param of constructorParams) {
            if (i > 0) {
                result.push(', ');
            }
            result.push(
                param.transpile(state)
            );
            i++;
        }
        result.push(
            ')',
            '\n'
        );

        state.blockDepth++;
        result.push(state.indent());
        result.push(`instance = ${this.getBuilderName(this.getName(ParseMode.BrightScript))}()\n`);

        result.push(state.indent());
        result.push(`instance.new(`);

        //append constructor arguments
        i = 0;
        for (let param of constructorParams) {
            if (i > 0) {
                result.push(', ');
            }
            result.push(
                state.sourceNode(param, param.name.text)
            );
            i++;
        }
        result.push(
            ')',
            '\n'
        );

        result.push(state.indent());
        result.push(`return instance\n`);

        state.blockDepth--;
        result.push(state.indent());
        result.push(`end function`);
        return result;
    }

    walk(visitor: WalkVisitor, options: WalkOptions) {
        if (options.walkMode & InternalWalkMode.walkStatements) {
            for (let i = 0; i < this.body.length; i++) {
                walk(this.body, i, visitor, options, this);
            }
        }
    }
}

export class ClassMethodStatement extends FunctionStatement {
    constructor(
        readonly accessModifier: Token,
        name: Identifier,
        func: FunctionExpression,
        readonly override: Token
    ) {
        super(name, func, undefined);
        this.range = util.createRangeFromPositions(
            (this.accessModifier ?? this.func).range.start,
            this.func.range.end
        );
    }

    public readonly range: Range;

    transpile(state: TranspileState): Array<SourceNode | string> {
        if (this.name.text.toLowerCase() === 'new') {
            this.ensureSuperConstructorCall(state);
            //TODO we need to undo this at the bottom of this method
            this.injectFieldInitializersForConstructor(state);
        }
        //TODO - remove type information from these methods because that doesn't work
        //convert the `super` calls into the proper methods
        const parentClassIndex = state.classStatement.getParentClassIndex(state);
        const visitor = createVisitor({
            VariableExpression: e => {
                if (e.name.text.toLocaleLowerCase() === 'super') {
                    e.name.text = `m.super${parentClassIndex}_new`;
                }
            },
            DottedGetExpression: e => {
                const beginningVariable = util.findBeginningVariableExpression(e);
                const lowerName = beginningVariable?.getName(ParseMode.BrighterScript).toLowerCase();
                if (lowerName === 'super') {
                    beginningVariable.name.text = 'm';
                    e.name.text = `super${parentClassIndex}_${e.name.text}`;
                }
            }
        });
        const walkOptions: WalkOptions = { walkMode: WalkMode.visitExpressions };
        for (const statement of this.func.body.statements) {
            visitor(statement, undefined);
            statement.walk(visitor, walkOptions);
        }
        return this.func.transpile(state);
    }

    getTypedef(state: TranspileState) {
        const result = [] as string[];
        if (this.accessModifier) {
            result.push(
                this.accessModifier.text,
                ' '
            );
        }
        if (this.override) {
            result.push('override ');
        }
        result.push(
            ...super.getTypedef(state)
        );
        return result;
    }

    /**
     * All child classes must call the parent constructor. The type checker will warn users when they don't call it in their own class,
     * but we still need to call it even if they have omitted it. This injects the super call if it's missing
     */
    private ensureSuperConstructorCall(state: TranspileState) {
        //if this class doesn't extend another class, quit here
        if (state.classStatement.getAncestors(state).length === 0) {
            return;
        }

        //if the first statement is a call to super, quit here
        let firstStatement = this.func.body.statements[0];
        if (
            //is a call statement
            isExpressionStatement(firstStatement) && isCallExpression(firstStatement.expression) &&
            //is a call to super
            util.findBeginningVariableExpression(firstStatement?.expression.callee as any).name.text.toLowerCase() === 'super'
        ) {
            return;
        }

        //this is a child class, and the first statement isn't a call to super. Inject one
        this.func.body.statements.unshift(
            new ExpressionStatement(
                new CallExpression(
                    new VariableExpression(
                        {
                            kind: TokenKind.Identifier,
                            text: 'super',
                            isReserved: false,
                            range: state.classStatement.name.range,
                            leadingWhitespace: ''
                        },
                        null
                    ),
                    {
                        kind: TokenKind.LeftParen,
                        text: '(',
                        isReserved: false,
                        range: state.classStatement.name.range,
                        leadingWhitespace: ''
                    },
                    {
                        kind: TokenKind.RightParen,
                        text: ')',
                        isReserved: false,
                        range: state.classStatement.name.range,
                        leadingWhitespace: ''
                    },
                    [],
                    null
                )
            )
        );
    }

    /**
     * Inject field initializers at the top of the `new` function (after any present `super()` call)
     */
    private injectFieldInitializersForConstructor(state: TranspileState) {
        let startingIndex = state.classStatement.hasParentClass() ? 1 : 0;

        let newStatements = [] as Statement[];
        //insert the field initializers in order
        for (let field of state.classStatement.fields) {
            let thisQualifiedName = { ...field.name };
            thisQualifiedName.text = 'm.' + field.name.text;
            if (field.initialValue) {
                newStatements.push(
                    new AssignmentStatement(field.equal, thisQualifiedName, field.initialValue, this.func)
                );
            } else {
                //if there is no initial value, set the initial value to `invalid`
                newStatements.push(
                    new AssignmentStatement(
                        createToken(TokenKind.Equal, '=', field.name.range),
                        thisQualifiedName,
                        createInvalidLiteral('invalid', field.name.range),
                        this.func
                    )
                );
            }
        }
        this.func.body.statements.splice(startingIndex, 0, ...newStatements);
    }

    walk(visitor: WalkVisitor, options: WalkOptions) {
        if (options.walkMode & InternalWalkMode.walkExpressions) {
            walk(this, 'func', visitor, options);
        }
    }
}

export class ClassFieldStatement extends Statement implements TypedefProvider {

    constructor(
        readonly accessModifier?: Token,
        readonly name?: Identifier,
        readonly as?: Token,
        readonly type?: Token,
        readonly equal?: Token,
        readonly initialValue?: Expression
    ) {
        super();
        this.range = util.createRangeFromPositions(
            (this.accessModifier ?? this.name).range.start,
            (this.initialValue ?? this.type ?? this.as ?? this.name).range.end
        );
    }

    /**
     * Derive a ValueKind from the type token, or the initial value.
     * Defaults to `ValueKind.Dynamic`
     */
    getType() {
        if (this.type) {
            return util.tokenToBscType(this.type);
        } else if (isLiteralExpression(this.initialValue)) {
            return this.initialValue.type;
        } else {
            return new DynamicType();
        }
    }

    public readonly range: Range;

    transpile(state: TranspileState): Array<SourceNode | string> {
        throw new Error('transpile not implemented for ' + Object.getPrototypeOf(this).constructor.name);
    }

    getTypedef(state: TranspileState) {
        const result = [];
        if (this.name) {
            let type = this.getType();
            if (isInvalidType(type) || isVoidType(type)) {
                type = new DynamicType();
            }

            result.push(
                this.accessModifier?.text ?? 'public',
                ' ',
                this.name?.text,
                ' as ',
                type.toTypeString()
            );
        }
        return result;
    }

    walk(visitor: WalkVisitor, options: WalkOptions) {
        if (this.initialValue && options.walkMode & InternalWalkMode.walkExpressions) {
            walk(this, 'initialValue', visitor, options);
        }
    }
}
export type ClassMemberStatement = ClassFieldStatement | ClassMethodStatement;

export class TryCatchStatement extends Statement {
    constructor(
        public tryToken: Token,
        public tryBranch?: Block,
        public catchToken?: Token,
        public exceptionVariable?: Identifier,
        public catchBranch?: Block,
        public endTryToken?: Token
    ) {
        super();
    }

    public get range() {
        return util.createRangeFromPositions(
            this.tryToken.range.start,
            (this.endTryToken ?? this.catchBranch ?? this.exceptionVariable ?? this.catchToken ?? this.tryBranch ?? this.tryToken).range.end
        );
    }

    public transpile(state: TranspileState): TranspileResult {
        return [
            state.sourceNode(this.tryToken, 'try'),
            ...this.tryBranch.transpile(state),
            state.newline(),
            state.indent(),
            state.sourceNode(this.catchToken, 'catch'),
            ' ',
            state.sourceNode(this.exceptionVariable, this.exceptionVariable.text),
            ...this.catchBranch.transpile(state),
            state.newline(),
            state.indent(),
            state.sourceNode(this.endTryToken, 'end try')
        ];
    }

    public walk(visitor: WalkVisitor, options: WalkOptions) {
        if (this.tryBranch && options.walkMode & InternalWalkMode.walkStatements) {
            walk(this, 'tryBranch', visitor, options);
            walk(this, 'catchBranch', visitor, options);
        }
    }
}

export class ThrowStatement extends Statement {
    constructor(
        public throwToken: Token,
        public expression?: Expression
    ) {
        super();
        this.range = util.createRangeFromPositions(
            this.throwToken.range.start,
            (this.expression ?? this.throwToken).range.end
        );
    }
    public range: Range;

    public transpile(state: TranspileState) {
        const result = [
            state.sourceNode(this.throwToken, 'throw'),
            ' '
        ];

        //if we have an expression, transpile it
        if (this.expression) {
            result.push(
                ...this.expression.transpile(state)
            );

            //no expression found. Rather than emit syntax errors, provide a generic error message
        } else {
            result.push('"An error has occurred"');
        }
        return result;
    }

    public walk(visitor: WalkVisitor, options: WalkOptions) {
        if (this.expression && options.walkMode & InternalWalkMode.walkExpressions) {
            walk(this, 'expression', visitor, options);
        }
    }
}<|MERGE_RESOLUTION|>--- conflicted
+++ resolved
@@ -1267,16 +1267,12 @@
                 //look for a class within the statement's namespace first
                 stmt = state.file.getClassByName(
                     util.getFullyQualifiedClassName(parentClassName, containingNamespaceName)
-                );
-<<<<<<< HEAD
+                )?.item;
 
                 //look for a global class with this name (IF we were in a namespace to begin with)
                 if (!stmt && containingNamespaceName) {
-                    stmt = state.file.getClassByName(parentClassName);
+                    stmt = state.file.getClassByName(parentClassName)?.item;
                 }
-=======
-                stmt = state.file.getClassByName(fqParentClassName).item;
->>>>>>> dc351448
                 myIndex++;
             } else {
                 break;
