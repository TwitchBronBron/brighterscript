import 'array-flat-polyfill';
import * as glob from 'glob';
import * as path from 'path';
import * as rokuDeploy from 'roku-deploy';
import type {
    CompletionItem,
    Connection,
    DidChangeWatchedFilesParams,
    Hover,
    InitializeParams,
    ServerCapabilities,
    TextDocumentPositionParams,
    Position,
    ExecuteCommandParams,
    WorkspaceSymbolParams,
    SymbolInformation,
    DocumentSymbolParams,
    ReferenceParams,
    SignatureHelp,
    SignatureHelpParams,
    CodeActionParams,
    SemanticTokensOptions,
    SemanticTokens,
    SemanticTokensParams
} from 'vscode-languageserver/node';
import {
    SemanticTokensRequest,
    createConnection,
    DidChangeConfigurationNotification,
    FileChangeType,
    ProposedFeatures,
    TextDocuments,
    TextDocumentSyncKind,
    CodeActionKind
} from 'vscode-languageserver/node';
import { URI } from 'vscode-uri';
import { TextDocument } from 'vscode-languageserver-textdocument';
import type { BsConfig } from './BsConfig';
import { Deferred } from './deferred';
import { DiagnosticMessages } from './DiagnosticMessages';
import { ProgramBuilder } from './ProgramBuilder';
import { standardizePath as s, util } from './util';
import { Logger } from './Logger';
import { Throttler } from './Throttler';
import { KeyedThrottler } from './KeyedThrottler';
import { DiagnosticCollection } from './DiagnosticCollection';
import { isBrsFile } from './astUtils/reflection';
import { encodeSemanticTokens, semanticTokensLegend } from './SemanticTokenUtils';

export class LanguageServer {
    private connection = undefined as Connection;

    public workspaces = [] as Workspace[];

    /**
     * The number of milliseconds that should be used for language server typing debouncing
     */
    private debounceTimeout = 150;

    /**
     * These workspaces are created on the fly whenever a file is opened that is not included
     * in any of the workspace projects.
     * Basically these are single-file workspaces to at least get parsing for standalone files.
     * Also, they should only be created when the file is opened, and destroyed when the file is closed.
     */
    public standaloneFileWorkspaces = {} as Record<string, Workspace>;

    private hasConfigurationCapability = false;

    /**
     * Indicates whether the client supports workspace folders
     */
    private clientHasWorkspaceFolderCapability = false;

    /**
     * Create a simple text document manager.
     * The text document manager supports full document sync only
     */
    private documents = new TextDocuments(TextDocument);

    private createConnection() {
        return createConnection(ProposedFeatures.all);
    }

    private loggerSubscription;

    private keyedThrottler = new KeyedThrottler(this.debounceTimeout);

    public validateThrottler = new Throttler(0);
    private boundValidateAll = this.validateAll.bind(this);

    private validateAllThrottled() {
        return this.validateThrottler.run(this.boundValidateAll);
    }

    //run the server
    public run() {
        // Create a connection for the server. The connection uses Node's IPC as a transport.
        // Also include all preview / proposed LSP features.
        this.connection = this.createConnection();

        //listen to all of the output log events and pipe them into the debug channel in the extension
        this.loggerSubscription = Logger.subscribe((text) => {
            this.connection.tracer.log(text);
        });

        this.connection.onInitialize(this.onInitialize.bind(this));

        this.connection.onInitialized(this.onInitialized.bind(this)); //eslint-disable-line

        this.connection.onDidChangeConfiguration(this.onDidChangeConfiguration.bind(this)); //eslint-disable-line

        this.connection.onDidChangeWatchedFiles(this.onDidChangeWatchedFiles.bind(this)); //eslint-disable-line

        // The content of a text document has changed. This event is emitted
        // when the text document is first opened, when its content has changed,
        // or when document is closed without saving (original contents are sent as a change)
        //
        this.documents.onDidChangeContent(async (change) => {
            await this.validateTextDocument(change.document);
        });

        //whenever a document gets closed
        this.documents.onDidClose(async (change) => {
            await this.onDocumentClose(change.document);
        });

        // This handler provides the initial list of the completion items.
        this.connection.onCompletion(async (params: TextDocumentPositionParams) => {
            return this.onCompletion(params.textDocument.uri, params.position);
        });

        // This handler resolves additional information for the item selected in
        // the completion list.
        this.connection.onCompletionResolve(this.onCompletionResolve.bind(this));

        this.connection.onHover(this.onHover.bind(this));

        this.connection.onExecuteCommand(this.onExecuteCommand.bind(this));

        this.connection.onDefinition(this.onDefinition.bind(this));

        this.connection.onDocumentSymbol(this.onDocumentSymbol.bind(this));

        this.connection.onWorkspaceSymbol(this.onWorkspaceSymbol.bind(this));

        this.connection.onSignatureHelp(this.onSignatureHelp.bind(this));

        this.connection.onReferences(this.onReferences.bind(this));

        this.connection.onCodeAction(this.onCodeAction.bind(this));

        //TODO switch to a more specific connection function call once they actually add it
        this.connection.onRequest(SemanticTokensRequest.method, this.onFullSemanticTokens.bind(this));

        /*
        this.connection.onDidOpenTextDocument((params) => {
             // A text document got opened in VSCode.
             // params.uri uniquely identifies the document. For documents stored on disk this is a file URI.
             // params.text the initial full content of the document.
            this.connection.console.log(`${params.textDocument.uri} opened.`);
        });
        this.connection.onDidChangeTextDocument((params) => {
             // The content of a text document did change in VSCode.
             // params.uri uniquely identifies the document.
             // params.contentChanges describe the content changes to the document.
            this.connection.console.log(`${params.textDocument.uri} changed: ${JSON.stringify(params.contentChanges)}`);
        });
        this.connection.onDidCloseTextDocument((params) => {
             // A text document got closed in VSCode.
             // params.uri uniquely identifies the document.
            this.connection.console.log(`${params.textDocument.uri} closed.`);
        });
        */

        // listen for open, change and close text document events
        this.documents.listen(this.connection);

        // Listen on the connection
        this.connection.listen();
    }

    /**
     * Called when the client starts initialization
     * @param params
     */
    @AddStackToErrorMessage
    public onInitialize(params: InitializeParams) {
        let clientCapabilities = params.capabilities;

        // Does the client support the `workspace/configuration` request?
        // If not, we will fall back using global settings
        this.hasConfigurationCapability = !!(clientCapabilities.workspace && !!clientCapabilities.workspace.configuration);
        this.clientHasWorkspaceFolderCapability = !!(clientCapabilities.workspace && !!clientCapabilities.workspace.workspaceFolders);

        //return the capabilities of the server
        return {
            capabilities: {
                textDocumentSync: TextDocumentSyncKind.Full,
                // Tell the client that the server supports code completion
                completionProvider: {
                    resolveProvider: true,
                    //anytime the user types a period, auto-show the completion results
                    triggerCharacters: ['.'],
                    allCommitCharacters: ['.', '@']
                },
                documentSymbolProvider: true,
                workspaceSymbolProvider: true,
                semanticTokensProvider: {
                    legend: semanticTokensLegend,
                    full: true
                } as SemanticTokensOptions,
                referencesProvider: true,
                codeActionProvider: {
                    codeActionKinds: [CodeActionKind.Refactor]
                },
                signatureHelpProvider: {
                    triggerCharacters: ['(', ',']
                },
                definitionProvider: true,
                hoverProvider: true,
                executeCommandProvider: {
                    commands: [
                        CustomCommands.TranspileFile
                    ]
                }
            } as ServerCapabilities
        };
    }

    private initialWorkspacesCreated: Promise<any>;

    /**
     * Called when the client has finished initializing
     * @param params
     */
    @AddStackToErrorMessage
    private async onInitialized() {
        let workspaceCreatedDeferred = new Deferred();
        this.initialWorkspacesCreated = workspaceCreatedDeferred.promise;

        try {
            if (this.hasConfigurationCapability) {
                // Register for all configuration changes.
                await this.connection.client.register(
                    DidChangeConfigurationNotification.type,
                    undefined
                );
            }

            //ask the client for all workspace folders
            let workspaceFolders = await this.connection.workspace.getWorkspaceFolders() ?? [];
            let workspacePaths = workspaceFolders.map((x) => {
                return util.uriToPath(x.uri);
            });
            await this.createWorkspaces(workspacePaths);
            if (this.clientHasWorkspaceFolderCapability) {
                this.connection.workspace.onDidChangeWorkspaceFolders(async (evt) => {
                    //remove programs for removed workspace folders
                    for (let removed of evt.removed) {
                        let workspacePath = util.uriToPath(removed.uri);
                        let workspace = this.workspaces.find((x) => x.workspacePath === workspacePath);
                        if (workspace) {
                            workspace.builder.dispose();
                            this.workspaces.splice(this.workspaces.indexOf(workspace), 1);
                        }
                    }
                    //create programs for new workspace folders
                    await this.createWorkspaces(evt.added.map((x) => util.uriToPath(x.uri)));
                });
            }
            await this.waitAllProgramFirstRuns(false);
            workspaceCreatedDeferred.resolve();
            await this.sendDiagnostics();
        } catch (e) {
            this.sendCriticalFailure(
                `Critical failure during BrighterScript language server startup.
                Please file a github issue and include the contents of the 'BrighterScript Language Server' output channel.

                Error message: ${e.message}`
            );
            throw e;
        }
    }

    /**
     * Send a critical failure notification to the client, which should show a notification of some kind
     */
    private sendCriticalFailure(message: string) {
        this.connection.sendNotification('critical-failure', message);
    }

    /**
     * Wait for all programs' first run to complete
     */
    private async waitAllProgramFirstRuns(waitForFirstWorkSpace = true) {
        if (waitForFirstWorkSpace) {
            await this.initialWorkspacesCreated;
        }

        let status;
        let workspaces = this.getWorkspaces();
        for (let workspace of workspaces) {
            try {
                await workspace.firstRunPromise;
            } catch (e) {
                status = 'critical-error';
                //the first run failed...that won't change unless we reload the workspace, so replace with resolved promise
                //so we don't show this error again
                workspace.firstRunPromise = Promise.resolve();
                this.sendCriticalFailure(`BrighterScript language server failed to start: \n${e.message}`);
            }
        }
        this.connection.sendNotification('build-status', status ? status : 'success');
    }

    /**
     * Create project for each new workspace. If the workspace is already known,
     * it is skipped.
     * @param workspaceFolders
     */
    private async createWorkspaces(workspacePaths: string[]) {
        return Promise.all(
            workspacePaths.map(async (workspacePath) => this.createWorkspace(workspacePath))
        );
    }

    /**
     * Event handler for when the program wants to load file contents.
     * anytime the program wants to load a file, check with our in-memory document cache first
     */
<<<<<<< HEAD
    private documentFileResolver(srcPath) {
=======
    private documentFileResolver(srcPath: string) {
>>>>>>> 4a0f8571
        let pathUri = URI.file(srcPath).toString();
        let document = this.documents.get(pathUri);
        if (document) {
            return document.getText();
        }
    }

    private async getConfigFilePath(workspacePath: string) {
        let scopeUri: string;
        if (workspacePath.startsWith('file:')) {
            scopeUri = URI.parse(workspacePath).toString();
        } else {
            scopeUri = URI.file(workspacePath).toString();
        }
        //look for config group called "brightscript"
        let config = await this.connection.workspace.getConfiguration({
            scopeUri: scopeUri,
            section: 'brightscript'
        });
        let configFilePath: string;

        //if there's a setting, we need to find the file or show error if it can't be found
        if (config?.configFile) {
            configFilePath = path.resolve(workspacePath, config.configFile);
            if (await util.pathExists(configFilePath)) {
                return configFilePath;
            } else {
                this.sendCriticalFailure(`Cannot find config file specified in user/workspace settings at '${configFilePath}'`);
            }
        }

        //default to config file path found in the root of the workspace
        configFilePath = path.resolve(workspacePath, 'bsconfig.json');
        if (await util.pathExists(configFilePath)) {
            return configFilePath;
        }

        //look for the deprecated `brsconfig.json` file
        configFilePath = path.resolve(workspacePath, 'brsconfig.json');
        if (await util.pathExists(configFilePath)) {
            return configFilePath;
        }

        //no config file could be found
        return undefined;
    }

    private async createWorkspace(workspacePath: string) {
        let workspace = this.workspaces.find((x) => x.workspacePath === workspacePath);
        //skip this workspace if we already have it
        if (workspace) {
            return;
        }

        let builder = new ProgramBuilder();

        //prevent clearing the console on run...this isn't the CLI so we want to keep a full log of everything
        builder.allowConsoleClearing = false;

        //look for files in our in-memory cache before going to the file system
        builder.addFileResolver(this.documentFileResolver.bind(this));

        let configFilePath = await this.getConfigFilePath(workspacePath);

        let cwd = workspacePath;

        //if the config file exists, use it and its folder as cwd
        if (configFilePath && await util.pathExists(configFilePath)) {
            cwd = path.dirname(configFilePath);
        } else {
            //config file doesn't exist...let `brighterscript` resolve the default way
            configFilePath = undefined;
        }

        let firstRunPromise = builder.run({
            cwd: cwd,
            project: configFilePath,
            watch: false,
            createPackage: false,
            deploy: false,
            copyToStaging: false,
            showDiagnosticsInConsole: false
        });
        firstRunPromise.catch((err) => {
            console.error(err);
        });

        let newWorkspace: Workspace = {
            builder: builder,
            firstRunPromise: firstRunPromise,
            workspacePath: workspacePath,
            isFirstRunComplete: false,
            isFirstRunSuccessful: false,
            configFilePath: configFilePath,
            isStandaloneFileWorkspace: false
        };

        this.workspaces.push(newWorkspace);

        await firstRunPromise.then(() => {
            newWorkspace.isFirstRunComplete = true;
            newWorkspace.isFirstRunSuccessful = true;
        }).catch(() => {
            newWorkspace.isFirstRunComplete = true;
            newWorkspace.isFirstRunSuccessful = false;
        }).then(() => {
            //if we found a deprecated brsconfig.json, add a diagnostic warning the user
            if (configFilePath && path.basename(configFilePath) === 'brsconfig.json') {
                builder.addDiagnostic(configFilePath, {
                    ...DiagnosticMessages.brsConfigJsonIsDeprecated(),
                    range: util.createRange(0, 0, 0, 0)
                });
                return this.sendDiagnostics();
            }
        });
    }

    /**
     * @param srcPath The absolute path to the source file on disk
     */
    private async createStandaloneFileWorkspace(srcPath: string) {
        //skip this workspace if we already have it
        if (this.standaloneFileWorkspaces[srcPath]) {
            return this.standaloneFileWorkspaces[srcPath];
        }

        let builder = new ProgramBuilder();

        //prevent clearing the console on run...this isn't the CLI so we want to keep a full log of everything
        builder.allowConsoleClearing = false;

        //look for files in our in-memory cache before going to the file system
        builder.addFileResolver(this.documentFileResolver.bind(this));

        //get the path to the directory where this file resides
        let cwd = path.dirname(srcPath);

        //get the closest config file and use most of the settings from that
        let configFilePath = await util.findClosestConfigFile(srcPath);
        let project: BsConfig = {};
        if (configFilePath) {
            project = util.normalizeAndResolveConfig({ project: configFilePath });
        }
        //override the rootDir and files array
        project.rootDir = cwd;
        project.files = [{
            src: srcPath,
            dest: path.basename(srcPath)
        }];

        let firstRunPromise = builder.run({
            ...project,
            cwd: cwd,
            project: configFilePath,
            watch: false,
            createPackage: false,
            deploy: false,
            copyToStaging: false,
            diagnosticFilters: [
                //hide the "file not referenced by any other file" error..that's expected in a standalone file.
                1013
            ]
        }).catch((err) => {
            console.error(err);
        });

        let newWorkspace: Workspace = {
            builder: builder,
            firstRunPromise: firstRunPromise,
            workspacePath: srcPath,
            isFirstRunComplete: false,
            isFirstRunSuccessful: false,
            configFilePath: configFilePath,
            isStandaloneFileWorkspace: true
        };

        this.standaloneFileWorkspaces[srcPath] = newWorkspace;

        await firstRunPromise.then(() => {
            newWorkspace.isFirstRunComplete = true;
            newWorkspace.isFirstRunSuccessful = true;
        }).catch(() => {
            newWorkspace.isFirstRunComplete = true;
            newWorkspace.isFirstRunSuccessful = false;
        });
        return newWorkspace;
    }

    private getWorkspaces() {
        let workspaces = this.workspaces.slice();
        for (let key in this.standaloneFileWorkspaces) {
            workspaces.push(this.standaloneFileWorkspaces[key]);
        }
        return workspaces;
    }

    /**
     * Provide a list of completion items based on the current cursor position
     * @param textDocumentPosition
     */
    @AddStackToErrorMessage
    private async onCompletion(uri: string, position: Position) {
        //ensure programs are initialized
        await this.waitAllProgramFirstRuns();

        let filePath = util.uriToPath(uri);

        //wait until the file has settled
        await this.keyedThrottler.onIdleOnce(filePath, true);

        let completions = this
            .getWorkspaces()
            .flatMap(workspace => workspace.builder.program.getCompletions(filePath, position));

        for (let completion of completions) {
            completion.commitCharacters = ['.'];
        }

        return completions;
    }

    /**
     * Provide a full completion item from the selection
     * @param item
     */
    @AddStackToErrorMessage
    private onCompletionResolve(item: CompletionItem): CompletionItem {
        if (item.data === 1) {
            item.detail = 'TypeScript details';
            item.documentation = 'TypeScript documentation';
        } else if (item.data === 2) {
            item.detail = 'JavaScript details';
            item.documentation = 'JavaScript documentation';
        }
        return item;
    }

    @AddStackToErrorMessage
    private async onCodeAction(params: CodeActionParams) {
        //ensure programs are initialized
        await this.waitAllProgramFirstRuns();

        let srcPath = util.uriToPath(params.textDocument.uri);

        //wait until the file has settled
        await this.keyedThrottler.onIdleOnce(srcPath, true);

        const codeActions = this
            .getWorkspaces()
            //skip programs that don't have this file
            .filter(x => x.builder?.program?.hasFile(srcPath))
            .flatMap(workspace => workspace.builder.program.getCodeActions(srcPath, params.range));

        //clone the diagnostics for each code action, since certain diagnostics can have circular reference properties that kill the language server if serialized
        for (const codeAction of codeActions) {
            if (codeAction.diagnostics) {
                codeAction.diagnostics = codeAction.diagnostics.map(x => util.toDiagnostic(x));
            }
        }
        return codeActions;
    }

    /**
     * Reload all specified workspaces, or all workspaces if no workspaces are specified
     */
    private async reloadWorkspaces(workspaces?: Workspace[]) {
        workspaces = workspaces ? workspaces : this.getWorkspaces();
        await Promise.all(
            workspaces.map(async (workspace) => {
                //ensure the workspace has finished starting up
                try {
                    await workspace.firstRunPromise;
                } catch (e) { }

                //handle standard workspace
                if (workspace.isStandaloneFileWorkspace === false) {
                    let idx = this.workspaces.indexOf(workspace);
                    if (idx > -1) {
                        //remove this workspace
                        this.workspaces.splice(idx, 1);
                        //dispose this workspace's resources
                        workspace.builder.dispose();
                    }

                    //create a new workspace/brs program
                    await this.createWorkspace(workspace.workspacePath);

                    //handle temp workspace
                } else {
                    workspace.builder.dispose();
                    delete this.standaloneFileWorkspaces[workspace.workspacePath];
                    await this.createStandaloneFileWorkspace(workspace.workspacePath);
                }
            })
        );
        if (workspaces.length > 0) {
            //wait for all of the programs to finish starting up
            await this.waitAllProgramFirstRuns();

            // valdiate all workspaces
            this.validateAllThrottled(); //eslint-disable-line
        }
    }

    private getRootDir(workspace: Workspace) {
        let options = workspace?.builder?.program?.options;
        return options?.rootDir ?? options?.cwd;
    }

    /**
     * Sometimes users will alter their bsconfig files array, and will include standalone files.
     * If this is the case, those standalone workspaces should be removed because the file was
     * included in an actual program now.
     *
     * Sometimes files that used to be included are now excluded, so those open files need to be re-processed as standalone
     */
    private async synchronizeStandaloneWorkspaces() {

        //remove standalone workspaces that are now included in projects
        for (let standaloneFilePath in this.standaloneFileWorkspaces) {
            let standaloneWorkspace = this.standaloneFileWorkspaces[standaloneFilePath];
            for (let workspace of this.workspaces) {
                await standaloneWorkspace.firstRunPromise;

                let dest = rokuDeploy.getDestPath(
                    standaloneFilePath,
                    workspace?.builder?.program?.options?.files ?? [],
                    this.getRootDir(workspace)
                );
                //destroy this standalone workspace because the file has now been included in an actual workspace,
                //or if the workspace wants the file
                if (workspace?.builder?.program?.hasFile(standaloneFilePath) || dest) {
                    standaloneWorkspace.builder.dispose();
                    delete this.standaloneFileWorkspaces[standaloneFilePath];
                }
            }
        }

        //create standalone workspaces for open files that no longer have a project
        let textDocuments = this.documents.all();
        outer: for (let textDocument of textDocuments) {
            let filePath = URI.parse(textDocument.uri).fsPath;
            let workspaces = this.getWorkspaces();
            for (let workspace of workspaces) {
                let dest = rokuDeploy.getDestPath(
                    filePath,
                    workspace?.builder?.program?.options?.files ?? [],
                    this.getRootDir(workspace)
                );
                //if this workspace has the file, or it wants the file, do NOT make a standalone workspace for this file
                if (workspace?.builder?.program?.hasFile(filePath) || dest) {
                    continue outer;
                }
            }
            //if we got here, no workspace has this file, so make a standalone file workspace
            let workspace = await this.createStandaloneFileWorkspace(filePath);
            await workspace.firstRunPromise;
        }
    }

    @AddStackToErrorMessage
    private async onDidChangeConfiguration() {
        if (this.hasConfigurationCapability) {
            await this.reloadWorkspaces();
            // Reset all cached document settings
        } else {
            // this.globalSettings = <ExampleSettings>(
            //     (change.settings.languageServerExample || this.defaultSettings)
            // );
        }
    }

    /**
     * Called when watched files changed (add/change/delete).
     * The CLIENT is in charge of what files to watch, so all client
     * implementations should ensure that all valid project
     * file types are watched (.brs,.bs,.xml,manifest, and any json/text/image files)
     * @param params
     */
    @AddStackToErrorMessage
    private async onDidChangeWatchedFiles(params: DidChangeWatchedFilesParams) {
        //ensure programs are initialized
        await this.waitAllProgramFirstRuns();

        this.connection.sendNotification('build-status', 'building');

        let workspaces = this.getWorkspaces();

        //convert all file paths to absolute paths
        let changes = params.changes.map(x => {
            return {
                type: x.type,
                srcPath: s`${URI.parse(x.uri).fsPath}`
            };
        });

        let keys = changes.map(x => x.srcPath);

        //filter the list of changes to only the ones that made it through the debounce unscathed
        changes = changes.filter(x => keys.includes(x.srcPath));

        //if we have changes to work with
        if (changes.length > 0) {

            //reload any workspace whose bsconfig.json file has changed
            {
                let workspacesToReload = [] as Workspace[];
                //get the file paths as a string array
                let filePaths = changes.map((x) => x.srcPath);

                for (let workspace of workspaces) {
                    if (workspace.configFilePath && filePaths.includes(workspace.configFilePath)) {
                        workspacesToReload.push(workspace);
                    }
                }
                if (workspacesToReload.length > 0) {
                    //vsc can generate a ton of these changes, for vsc system files, so we need to bail if there's no work to do on any of our actual workspace files
                    //reload any workspaces that need to be reloaded
                    await this.reloadWorkspaces(workspacesToReload);
                }

                //set the list of workspaces to non-reloaded workspaces
                workspaces = workspaces.filter(x => !workspacesToReload.includes(x));
            }

            //convert created folders into a list of files of their contents
            const directoryChanges = changes
                //get only creation items
                .filter(change => change.type === FileChangeType.Created)
                //keep only the directories
                .filter(change => util.isDirectorySync(change.srcPath));

            //remove the created directories from the changes array (we will add back each of their files next)
            changes = changes.filter(x => !directoryChanges.includes(x));

            //look up every file in each of the newly added directories
            const newFileChanges = directoryChanges
                //take just the path
                .map(x => x.srcPath)
                //exclude the roku deploy staging folder
                .filter(dirPath => !dirPath.includes('.roku-deploy-staging'))
                //get the files for each folder recursively
                .flatMap(dirPath => {
                    //create a glob pattern to match all files
                    let pattern = rokuDeploy.util.toForwardSlashes(`${dirPath}/**/*`);
                    let files = glob.sync(pattern, {
                        absolute: true
                    });
                    return files.map(x => {
                        return {
<<<<<<< HEAD
                            type: FileChangeType.Created as FileChangeType,
                            srcPath: s`${x}`
=======
                            type: FileChangeType.Created,
                            pathAbsolute: s`${x}`
>>>>>>> 4a0f8571
                        };
                    });
                });

            //add the new file changes to the changes array.
            changes.push(...newFileChanges as any);

            //give every workspace the chance to handle file changes
            await Promise.all(
                workspaces.map((workspace) => this.handleFileChanges(workspace, changes))
            );
        }
        this.connection.sendNotification('build-status', 'success');
    }

    /**
     * This only operates on files that match the specified files globs, so it is safe to throw
     * any file changes you receive with no unexpected side-effects
     * @param changes
     */
    public async handleFileChanges(workspace: Workspace, changes: { type: FileChangeType; srcPath: string }[]) {
        //this loop assumes paths are both file paths and folder paths, which eliminates the need to detect.
        //All functions below can handle being given a file path AND a folder path, and will only operate on the one they are looking for
        let consumeCount = 0;
        await Promise.all(changes.map(async (change) => {
            await this.keyedThrottler.run(change.srcPath, async () => {
                consumeCount += await this.handleFileChange(workspace, change) ? 1 : 0;
            });
        }));

        if (consumeCount > 0) {
            await this.validateAllThrottled();
        }
    }

    /**
     * This only operates on files that match the specified files globs, so it is safe to throw
     * any file changes you receive with no unexpected side-effects
     * @param changes
     */
    private async handleFileChange(workspace: Workspace, change: { type: FileChangeType; srcPath: string }) {
        const program = workspace.builder.program;
        const options = workspace.builder.options;
        const rootDir = workspace.builder.rootDir;

        //deleted
        if (change.type === FileChangeType.Deleted) {
            //try to act on this path as a directory
            workspace.builder.program.removeFilesInFolder(change.srcPath);

            //if this is a file loaded in the program, remove it
            if (program.hasFile(change.srcPath)) {
                program.removeFile(change.srcPath);
                return true;
            } else {
                return false;
            }

            //created
        } else if (change.type === FileChangeType.Created) {
            // thanks to `onDidChangeWatchedFiles`, we can safely assume that all "Created" changes are file paths, (not directories)

            //get the dest path for this file.
            let destPath = rokuDeploy.getDestPath(change.srcPath, options.files, rootDir);

            //if we got a dest path, then the program wants this file
            if (destPath) {
                program.setFile(
                    {
                        src: change.srcPath,
                        dest: rokuDeploy.getDestPath(change.srcPath, options.files, rootDir)
                    },
                    await workspace.builder.getFileContents(change.srcPath)
                );
                return true;
            } else {
                //no dest path means the program doesn't want this file
                return false;
            }

            //changed
        } else if (program.hasFile(change.srcPath)) {
            //sometimes "changed" events are emitted on files that were actually deleted,
            //so determine file existance and act accordingly
            if (await util.pathExists(change.srcPath)) {
                program.setFile(
                    {
                        src: change.srcPath,
                        dest: rokuDeploy.getDestPath(change.srcPath, options.files, rootDir)
                    },
                    await workspace.builder.getFileContents(change.srcPath)
                );
            } else {
                program.removeFile(change.srcPath);
            }
            return true;
        }
    }

    @AddStackToErrorMessage
    private async onHover(params: TextDocumentPositionParams) {
        //ensure programs are initialized
        await this.waitAllProgramFirstRuns();

        let srcPath = util.uriToPath(params.textDocument.uri);
        let workspaces = this.getWorkspaces();
        let hovers = await Promise.all(
            Array.prototype.concat.call([],
                workspaces.map(async (x) => x.builder.program.getHover(srcPath, params.position))
            )
        ) as Hover[];

        //return the first non-falsey hover. TODO is there a way to handle multiple hover results?
        let hover = hovers.filter((x) => !!x)[0];

        //TODO improve this to support more than just .brs files
        if (hover?.contents) {
            //create fenced code block to get colorization
            hover.contents = {
                //TODO - make the program.getHover call figure out what language this is for
                language: 'brightscript',
                value: hover.contents as string
            };
        }
        return hover;
    }

    @AddStackToErrorMessage
    private async onDocumentClose(textDocument: TextDocument): Promise<void> {
        let filePath = URI.parse(textDocument.uri).fsPath;
        let standaloneFileWorkspace = this.standaloneFileWorkspaces[filePath];
        //if this was a temp file, close it
        if (standaloneFileWorkspace) {
            await standaloneFileWorkspace.firstRunPromise;
            standaloneFileWorkspace.builder.dispose();
            delete this.standaloneFileWorkspaces[filePath];
            await this.sendDiagnostics();
        }
    }

    @AddStackToErrorMessage
    private async validateTextDocument(textDocument: TextDocument): Promise<void> {
        //ensure programs are initialized
        await this.waitAllProgramFirstRuns();

        let filePath = URI.parse(textDocument.uri).fsPath;

        try {

            //throttle file processing. first call is run immediately, and then the last call is processed.
            await this.keyedThrottler.run(filePath, () => {

                this.connection.sendNotification('build-status', 'building');

                let documentText = textDocument.getText();
                for (const workspace of this.getWorkspaces()) {
                    //only add or replace existing files. All of the files in the project should
                    //have already been loaded by other means
                    if (workspace.builder.program.hasFile(filePath)) {
                        let rootDir = workspace.builder.program.options.rootDir ?? workspace.builder.program.options.cwd;
                        let dest = rokuDeploy.getDestPath(filePath, workspace.builder.program.options.files, rootDir);
                        workspace.builder.program.setFile({
                            src: filePath,
                            dest: dest
                        }, documentText);
                    }
                }
            });
            // validate all workspaces
            await this.validateAllThrottled();
        } catch (e) {
            this.sendCriticalFailure(`Critical error parsing/ validating ${filePath}: ${e.message}`);
        }
    }

    private async validateAll() {
        try {
            //synchronize parsing for open files that were included/excluded from projects
            await this.synchronizeStandaloneWorkspaces();

            let workspaces = this.getWorkspaces();

            //validate all programs
            await Promise.all(
                workspaces.map((x) => x.builder.program.validate())
            );

            await this.sendDiagnostics();
        } catch (e) {
            this.connection.console.error(e);
            this.sendCriticalFailure(`Critical error validating workspace: ${e.message}${e.stack ?? ''}`);
        }

        this.connection.sendNotification('build-status', 'success');
    }

    @AddStackToErrorMessage
    public async onWorkspaceSymbol(params: WorkspaceSymbolParams) {
        await this.waitAllProgramFirstRuns();

        const results = util.flatMap(
            await Promise.all(this.getWorkspaces().map(workspace => {
                return workspace.builder.program.getWorkspaceSymbols();
            })),
            c => c
        );

        // Remove duplicates
        const allSymbols = Object.values(results.reduce((map, symbol) => {
            const key = symbol.location.uri + symbol.name;
            map[key] = symbol;
            return map;
        }, {}));
        return allSymbols as SymbolInformation[];
    }

    @AddStackToErrorMessage
    public async onDocumentSymbol(params: DocumentSymbolParams) {
        await this.waitAllProgramFirstRuns();

        await this.keyedThrottler.onIdleOnce(util.uriToPath(params.textDocument.uri), true);

        const srcPath = util.uriToPath(params.textDocument.uri);
        for (const workspace of this.getWorkspaces()) {
            const file = workspace.builder.program.getFile(srcPath);
            if (isBrsFile(file)) {
                return file.getDocumentSymbols();
            }
        }
    }

    @AddStackToErrorMessage
    private async onDefinition(params: TextDocumentPositionParams) {
        await this.waitAllProgramFirstRuns();

        const srcPath = util.uriToPath(params.textDocument.uri);

        const results = util.flatMap(
            await Promise.all(this.getWorkspaces().map(workspace => {
                return workspace.builder.program.getDefinition(srcPath, params.position);
            })),
            c => c
        );
        return results;
    }

    @AddStackToErrorMessage
    private async onSignatureHelp(params: SignatureHelpParams) {
        await this.waitAllProgramFirstRuns();

        const filepath = util.uriToPath(params.textDocument.uri);
        await this.keyedThrottler.onIdleOnce(filepath, true);

        try {
            const signatures = util.flatMap(
                await Promise.all(this.getWorkspaces().map(workspace => workspace.builder.program.getSignatureHelp(filepath, params.position)
                )),
                c => c
            );

            const activeSignature = signatures.length > 0 ? 0 : null;

            const activeParameter = activeSignature >= 0 ? signatures[activeSignature]?.index : null;

            let results: SignatureHelp = {
                signatures: signatures.map((s) => s.signature),
                activeSignature: activeSignature,
                activeParameter: activeParameter
            };
            return results;
        } catch (e) {
            this.connection.console.error(`error in onSignatureHelp: ${e.stack ?? e.message ?? e}`);
            return {
                signatures: [],
                activeSignature: 0,
                activeParameter: 0
            };
        }
    }

    @AddStackToErrorMessage
    private async onReferences(params: ReferenceParams) {
        await this.waitAllProgramFirstRuns();

        const position = params.position;
        const srcPath = util.uriToPath(params.textDocument.uri);

        const results = util.flatMap(
            await Promise.all(this.getWorkspaces().map(workspace => {
                return workspace.builder.program.getReferences(srcPath, position);
            })),
            c => c
        );
        return results.filter((r) => r);
    }

    @AddStackToErrorMessage
    private async onFullSemanticTokens(params: SemanticTokensParams) {
        await this.waitAllProgramFirstRuns();
        await this.keyedThrottler.onIdleOnce(util.uriToPath(params.textDocument.uri), true);

        const srcPath = util.uriToPath(params.textDocument.uri);
        for (const workspace of this.workspaces) {
            //find the first program that has this file, since it would be incredibly inefficient to generate semantic tokens for the same file multiple times.
            if (workspace.builder.program.hasFile(srcPath)) {
                let semanticTokens = workspace.builder.program.getSemanticTokens(srcPath);
                return {
                    data: encodeSemanticTokens(semanticTokens)
                } as SemanticTokens;
            }
        }
    }

    private diagnosticCollection = new DiagnosticCollection();

    private async sendDiagnostics() {
        //Get only the changes to diagnostics since the last time we sent them to the client
        const patch = await this.diagnosticCollection.getPatch(this.workspaces);

        for (let filePath in patch) {
            const diagnostics = patch[filePath].map(d => util.toDiagnostic(d));

            this.connection.sendDiagnostics({
                uri: URI.file(filePath).toString(),
                diagnostics: diagnostics
            });
        }
    }

    @AddStackToErrorMessage
    public async onExecuteCommand(params: ExecuteCommandParams) {
        await this.waitAllProgramFirstRuns();
        if (params.command === CustomCommands.TranspileFile) {
            return this.transpileFile(params.arguments[0]);
        }
    }

    /**
     * @param srcPath The absolute path to the source file on disk
     */
    private async transpileFile(srcPath: string) {
        //wait all program first runs
        await this.waitAllProgramFirstRuns();
        let workspaces = this.getWorkspaces();
        //find the first workspace that has this file
        for (let workspace of workspaces) {
            if (workspace.builder.program.hasFile(srcPath)) {
                return workspace.builder.program.getTranspiledFileContents(srcPath);
            }
        }
    }

    public dispose() {
        this.loggerSubscription?.();
        this.validateThrottler.dispose();
    }
}

export interface Workspace {
    firstRunPromise: Promise<any>;
    builder: ProgramBuilder;
    workspacePath: string;
    isFirstRunComplete: boolean;
    isFirstRunSuccessful: boolean;
    configFilePath?: string;
    isStandaloneFileWorkspace: boolean;
}

export enum CustomCommands {
    TranspileFile = 'TranspileFile'
}

/**
 * Wraps a method. If there's an error (either sync or via a promise),
 * this appends the error's stack trace at the end of the error message so that the connection will
 */
function AddStackToErrorMessage(target: any, propertyKey: string, descriptor: PropertyDescriptor) {
    let originalMethod = descriptor.value;

    //wrapping the original method
    descriptor.value = function value(...args: any[]) {
        try {
            let result = originalMethod.apply(this, args);
            //if the result looks like a promise, log if there's a rejection
            if (result?.then) {
                return Promise.resolve(result).catch((e: Error) => {
                    if (e?.stack) {
                        e.message = e.stack;
                    }
                    return Promise.reject(e);
                });
            } else {
                return result;
            }
        } catch (e) {
            if (e?.stack) {
                e.message = e.stack;
            }
            throw e;
        }
    };
}<|MERGE_RESOLUTION|>--- conflicted
+++ resolved
@@ -329,11 +329,7 @@
      * Event handler for when the program wants to load file contents.
      * anytime the program wants to load a file, check with our in-memory document cache first
      */
-<<<<<<< HEAD
-    private documentFileResolver(srcPath) {
-=======
     private documentFileResolver(srcPath: string) {
->>>>>>> 4a0f8571
         let pathUri = URI.file(srcPath).toString();
         let document = this.documents.get(pathUri);
         if (document) {
@@ -784,13 +780,8 @@
                     });
                     return files.map(x => {
                         return {
-<<<<<<< HEAD
-                            type: FileChangeType.Created as FileChangeType,
+                            type: FileChangeType.Created,
                             srcPath: s`${x}`
-=======
-                            type: FileChangeType.Created,
-                            pathAbsolute: s`${x}`
->>>>>>> 4a0f8571
                         };
                     });
                 });
