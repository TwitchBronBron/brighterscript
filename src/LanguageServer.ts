--- conflicted
+++ resolved
@@ -970,27 +970,18 @@
                 c => c
             );
 
-<<<<<<< HEAD
             const activeSignature = signatures.length > 0 ? 0 : null;
-            const activeParameter = (activeSignature >= 0 && signatures[activeSignature]) ? signatures[activeSignature].index : null;
+
+            const activeParameter = activeSignature >= 0 ? signatures[activeSignature]?.index : null;
+
             let results: SignatureHelp = {
                 signatures: signatures.map((s) => s.signature),
                 activeSignature: activeSignature,
                 activeParameter: activeParameter
             };
-=======
-        const activeSignature = signatures.length > 0 ? 0 : null;
-        const activeParameter = activeSignature >= 0 ? signatures[activeSignature]?.index : null;
-        let results: SignatureHelp = {
-            signatures: signatures.map((s) => s.signature),
-            activeSignature: activeSignature,
-            activeParameter: activeParameter
-        };
->>>>>>> 2ead4125
-
             return results;
         } catch (e) {
-            console.error('error in onSigHelp', e);
+            this.connection.console.error(`error in onSignatureHelp: ${e.message}${e.stack ?? ''}`);
             return {
                 signatures: [],
                 activeSignature: 0,
