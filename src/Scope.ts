import type { CompletionItem, Position, Range } from 'vscode-languageserver';
import { CompletionItemKind, Location } from 'vscode-languageserver';
import chalk from 'chalk';
import type { DiagnosticInfo } from './DiagnosticMessages';
import { DiagnosticMessages } from './DiagnosticMessages';
import type { CallableContainer, BsDiagnostic, FileReference, BscFile, CallableContainerMap } from './interfaces';
import type { FileLink, Program } from './Program';
import { BsClassValidator } from './validators/ClassValidator';
import type { NamespaceStatement, Statement, NewExpression, FunctionStatement, ClassStatement } from './parser';
import { ParseMode } from './parser';
import { standardizePath as s, util } from './util';
import { globalCallableMap } from './globalCallables';
import { Cache } from './Cache';
import { URI } from 'vscode-uri';
import { LogLevel } from './Logger';
import { isBrsFile, isClassStatement, isFunctionStatement, isFunctionType, isXmlFile, isCustomType, isClassMethodStatement } from './astUtils/reflection';
import type { BrsFile } from './files/BrsFile';
import type { DependencyGraph, DependencyChangedEvent } from './DependencyGraph';
import { SymbolTable } from './SymbolTable';
/**
 * A class to keep track of all declarations within a given scope (like source scope, component scope)
 */
export class Scope {
    constructor(
        public name: string,
        public program: Program,
        private _dependencyGraphKey?: string
    ) {
        this.isValidated = false;
        //used for improved logging performance
        this._debugLogComponentName = `Scope '${chalk.redBright(this.name)}'`;
    }

    /**
     * Indicates whether this scope needs to be validated.
     * Will be true when first constructed, or anytime one of its dependencies changes
     */
    public isValidated: boolean;

    protected cache = new Cache();

    public get dependencyGraphKey() {
        return this._dependencyGraphKey;
    }

    /**
     * A dictionary of namespaces, indexed by the lower case full name of each namespace.
     * If a namespace is declared as "NameA.NameB.NameC", there will be 3 entries in this dictionary,
     * "namea", "namea.nameb", "namea.nameb.namec"
     */
    public get namespaceLookup() {
        return this.cache.getOrAdd('namespaceLookup', () => this.buildNamespaceLookup());
    }

    /**
     * Get the class with the specified name.
     * @param className - The class name, including the namespace of the class if possible
     * @param containingNamespace - The namespace used to resolve relative class names. (i.e. the namespace around the current statement trying to find a class)
     */
    public getClass(className: string, containingNamespace?: string): ClassStatement {
        return this.getClassFileLink(className, containingNamespace)?.item;
    }

    /**
     * Get a class and its containing file by the class name
     * @param className - The class name, including the namespace of the class if possible
     * @param containingNamespace - The namespace used to resolve relative class names. (i.e. the namespace around the current statement trying to find a class)
     */
    public getClassFileLink(className: string, containingNamespace?: string): FileLink<ClassStatement> {
        const lowerClassName = className?.toLowerCase();
        const classMap = this.getClassMap();

        let cls = classMap.get(
            util.getFullyQualifiedClassName(lowerClassName, containingNamespace?.toLowerCase())
        );
        //if we couldn't find the class by its full namespaced name, look for a global class with that name
        if (!cls) {
            cls = classMap.get(lowerClassName);
        }
        return cls;
    }

    /**
    * Tests if a class exists with the specified name
    * @param className - the all-lower-case namespace-included class name
    * @param namespaceName - teh current namespace name
    */
    public hasClass(className: string, namespaceName?: string): boolean {
        return !!this.getClass(className, namespaceName);
    }

    /**
     * A dictionary of all classes in this scope. This includes namespaced classes always with their full name.
     * The key is stored in lower case
     */
    public getClassMap(): Map<string, FileLink<ClassStatement>> {
        return this.cache.getOrAdd('classMap', () => {
            const map = new Map<string, FileLink<ClassStatement>>();
            this.enumerateBrsFiles((file) => {
                if (isBrsFile(file)) {
                    for (let cls of file.parser.references.classStatements) {
                        const lowerClassName = cls.getName(ParseMode.BrighterScript)?.toLowerCase();
                        //only track classes with a defined name (i.e. exclude nameless malformed classes)
                        if (lowerClassName) {
                            map.set(lowerClassName, { item: cls, file: file });
                        }
                    }
                }
            });
            return map;
        });
    }

    /**
     * The list of diagnostics found specifically for this scope. Individual file diagnostics are stored on the files themselves.
     */
    protected diagnostics = [] as BsDiagnostic[];

    protected onDependenciesChanged(event: DependencyChangedEvent) {
        this.logDebug('invalidated because dependency graph said [', event.sourceKey, '] changed');
        this.invalidate();
    }

    /**
     * Clean up all event handles
     */
    public dispose() {
        this.unsubscribeFromDependencyGraph?.();
    }

    /**
     * Does this scope know about the given namespace name?
     * @param namespaceName - the name of the namespace (i.e. "NameA", or "NameA.NameB", etc...)
     */
    public isKnownNamespace(namespaceName: string) {
        let namespaceNameLower = namespaceName.toLowerCase();
        this.enumerateBrsFiles((file) => {
            for (let namespace of file.parser.references.namespaceStatements) {
                let loopNamespaceNameLower = namespace.name.toLowerCase();
                if (loopNamespaceNameLower === namespaceNameLower || loopNamespaceNameLower.startsWith(namespaceNameLower + '.')) {
                    return true;
                }
            }
        });
        return false;
    }

    /**
     * Get the parent scope for this scope (for source scope this will always be the globalScope).
     * XmlScope overrides this to return the parent xml scope if available.
     * For globalScope this will return null.
     */
    public getParentScope() {
        let scope: Scope;
        //use the global scope if we didn't find a sope and this is not the global scope
        if (this.program.globalScope !== this) {
            scope = this.program.globalScope;
        }
        if (scope) {
            return scope;
        } else {
            //passing null to the cache allows it to skip the factory function in the future
            return null;
        }
    }

    private dependencyGraph: DependencyGraph;
    /**
     * An unsubscribe function for the dependencyGraph subscription
     */
    private unsubscribeFromDependencyGraph: () => void;

    public attachDependencyGraph(dependencyGraph: DependencyGraph) {
        this.dependencyGraph = dependencyGraph;
        if (this.unsubscribeFromDependencyGraph) {
            this.unsubscribeFromDependencyGraph();
        }

        //anytime a dependency for this scope changes, we need to be revalidated
        this.unsubscribeFromDependencyGraph = this.dependencyGraph.onchange(this.dependencyGraphKey, this.onDependenciesChanged.bind(this));

        //invalidate immediately since this is a new scope
        this.invalidate();
    }

    /**
     * Get the file with the specified pkgPath
     * @param filePath can be a srcPath, a pkgPath, or a destPath (same as pkgPath but without `pkg:/`)
     * @param normalizePath should this function repair and standardize the path? Passing false should have a performance boost if you can guarantee your path is already sanitized
     */
    public getFile(srcPath: string, normalizePath = true) {
        if (normalizePath) {
            srcPath = s`${srcPath}`;
        }
        let files = this.getAllFiles();
        for (let file of files) {
            if (file.srcPath === srcPath) {
                return file;
            }
        }
    }

    /**
     * Get the list of files referenced by this scope that are actually loaded in the program.
     * Excludes files from ancestor scopes
     */
    public getOwnFiles() {
        //source scope only inherits files from global, so just return all files. This function mostly exists to assist XmlScope
        return this.getAllFiles();
    }

    /**
     * Get the list of files referenced by this scope that are actually loaded in the program.
     * Includes files from this scope and all ancestor scopes
     */
    public getAllFiles() {
        return this.cache.getOrAdd('getAllFiles', () => {
            let result = [] as BscFile[];
            let dependencies = this.dependencyGraph.getAllDependencies(this.dependencyGraphKey);
            for (let dependency of dependencies) {
                //load components by their name
                if (dependency.startsWith('component:')) {
                    let comp = this.program.getComponent(dependency.replace(/$component:/, ''));
                    if (comp) {
                        result.push(comp.file);
                    }
                } else {
                    let file = this.program.getFile(dependency, false);
                    if (file) {
                        result.push(file);
                    }
                }
            }
            this.logDebug('getAllFiles', () => result.map(x => x.pkgPath));
            return result;
        });
    }

    /**
     * Get the list of errors for this scope. It's calculated on the fly, so
     * call this sparingly.
     */
    public getDiagnostics() {
        let diagnosticLists = [this.diagnostics] as BsDiagnostic[][];

        //add diagnostics from every referenced file
        this.enumerateOwnFiles((file) => {
            diagnosticLists.push(file.getDiagnostics());
        });
        let allDiagnostics = Array.prototype.concat.apply([], diagnosticLists) as BsDiagnostic[];

        let filteredDiagnostics = allDiagnostics.filter((x) => {
            return !util.diagnosticIsSuppressed(x);
        });

        //filter out diangostics that match any of the comment flags

        return filteredDiagnostics;
    }

    public addDiagnostics(diagnostics: BsDiagnostic[]) {
        this.diagnostics.push(...diagnostics);
    }

    /**
     * Get the list of callables available in this scope (either declared in this scope or in a parent scope)
     */
    public getAllCallables(): CallableContainer[] {
        //get callables from parent scopes
        let parentScope = this.getParentScope();
        if (parentScope) {
            return [...this.getOwnCallables(), ...parentScope.getAllCallables()];
        } else {
            return [...this.getOwnCallables()];
        }
    }

    /**
     * Get the callable with the specified name.
     * If there are overridden callables with the same name, the closest callable to this scope is returned
     * @param name
     */
    public getCallableByName(name: string) {
        let lowerName = name.toLowerCase();
        let callables = this.getAllCallables();
        for (let callable of callables) {
            if (callable.callable.getName(ParseMode.BrighterScript).toLowerCase() === lowerName) {
                return callable.callable;
            }
        }
    }

    /**
     * Iterate over Brs files not shadowed by typedefs
     */
    public enumerateBrsFiles(callback: (file: BrsFile) => void) {
        const files = this.getAllFiles();
        for (const file of files) {
            //only brs files without a typedef
            if (isBrsFile(file) && !file.hasTypedef) {
                callback(file);
            }
        }
    }

    /**
     * Call a function for each file directly included in this scope (excluding files found only in parent scopes).
     */
    public enumerateOwnFiles(callback: (file: BscFile) => void) {
        const files = this.getOwnFiles();
        for (const file of files) {
            //either XML components or files without a typedef
            if (isXmlFile(file) || (isBrsFile(file) && !file.hasTypedef)) {
                callback(file);
            }
        }
    }

    /**
     * Get the list of callables explicitly defined in files in this scope.
     * This excludes ancestor callables
     */
    public getOwnCallables(): CallableContainer[] {
        let result = [] as CallableContainer[];
        this.logDebug('getOwnCallables() files: ', () => this.getOwnFiles().map(x => x.pkgPath));

        //get callables from own files
        this.enumerateOwnFiles((file) => {
            for (let callable of file.callables) {
                result.push({
                    callable: callable,
                    scope: this
                });
            }
        });
        return result;
    }

    /**
     * Builds a tree of namespace objects
     */
    public buildNamespaceLookup() {
        let namespaceLookup = {} as Record<string, NamespaceContainer>;
        this.enumerateBrsFiles((file) => {
            for (let namespace of file.parser.references.namespaceStatements) {
                //TODO should we handle non-brighterscript?
                let name = namespace.nameExpression.getName(ParseMode.BrighterScript);
                let nameParts = name.split('.');

                let loopName = null;
                //ensure each namespace section is represented in the results
                //(so if the namespace name is A.B.C, this will make an entry for "A", an entry for "A.B", and an entry for "A.B.C"
                for (let part of nameParts) {
                    loopName = loopName === null ? part : `${loopName}.${part}`;
                    let lowerLoopName = loopName.toLowerCase();
                    namespaceLookup[lowerLoopName] = namespaceLookup[lowerLoopName] ?? {
                        file: file,
                        fullName: loopName,
                        nameRange: namespace.nameExpression.range,
                        lastPartName: part,
                        namespaces: {},
                        classStatements: {},
                        functionStatements: {},
                        statements: [],
                        symbolTable: new SymbolTable(this.symbolTable)
                    };
                }
                let ns = namespaceLookup[name.toLowerCase()];
                ns.statements.push(...namespace.body.statements);
                for (let statement of namespace.body.statements) {
                    if (isClassStatement(statement)) {
                        ns.classStatements[statement.name.text.toLowerCase()] = statement;
                    } else if (isFunctionStatement(statement)) {
                        ns.functionStatements[statement.name.text.toLowerCase()] = statement;
                    }
                }
                // Merges all the symbol tables of the namespace statements into the new symbol table created above.
                // Set those symbol tables to have this new merged table as a parent
                ns.symbolTable.mergeSymbolTable(namespace.symbolTable);
            }

            //associate child namespaces with their parents
            for (let key in namespaceLookup) {
                let ns = namespaceLookup[key];
                let parts = ns.fullName.split('.');

                if (parts.length > 1) {
                    //remove the last part
                    parts.pop();
                    let parentName = parts.join('.');
                    namespaceLookup[parentName.toLowerCase()].namespaces[ns.lastPartName.toLowerCase()] = ns;
                }
            }
        });
        return namespaceLookup;
    }

    public getAllNamespaceStatements() {
        let result = [] as NamespaceStatement[];
        this.enumerateBrsFiles((file) => {
            result.push(...file.parser.references.namespaceStatements);
        });
        return result;
    }

    protected logDebug(...args: any[]) {
        this.program.logger.debug(this._debugLogComponentName, ...args);
    }
    private _debugLogComponentName: string;

    public validate() {
        this.program.logger.time(LogLevel.debug, [this._debugLogComponentName, 'validate()'], () => {

            let parentScope = this.getParentScope();

            //validate our parent before we validate ourself
            if (parentScope?.isValidated === false) {
                this.logDebug('validate(): validating parent first');
                parentScope.validate();
            }
            //clear the scope's errors list (we will populate them from this method)
            this.diagnostics = [];

            // link the symbol table
            this.linkSymbolTable();

            let callables = this.getAllCallables();

            //sort the callables by filepath and then method name, so the errors will be consistent
            callables = callables.sort((a, b) => {
                return (
                    //sort by path
                    a.callable.file.srcPath.localeCompare(b.callable.file.srcPath) ||
                    //then sort by method name
                    a.callable.name.localeCompare(b.callable.name)
                );
            });

            //get a list of all callables, indexed by their lower case names
            let callableContainerMap = util.getCallableContainersByLowerName(callables);

            this._validate(callableContainerMap);
<<<<<<< HEAD
=======

            // unlink the symbol table so it can't be accessed from the wrong scope
            this.unlinkSymbolTable();
>>>>>>> 9698e4ad
        });
    }

    protected _validate(callableContainerMap: CallableContainerMap) {
        //find all duplicate function declarations
        this.diagnosticFindDuplicateFunctionDeclarations(callableContainerMap);

        //detect missing and incorrect-case script imports
        this.diagnosticValidateScriptImportPaths();

        //enforce a series of checks on the bodies of class methods
        this.validateClasses();

        //do many per-file checks
        this.enumerateBrsFiles((file) => {
            this.diagnosticDetectCallsToUnknownFunctions(file, callableContainerMap);
            this.diagnosticDetectFunctionCallsWithWrongParamCount(file, callableContainerMap);
            this.diagnosticDetectShadowedLocalVars(file, callableContainerMap);
            this.diagnosticDetectFunctionCollisions(file);
            this.detectVariableNamespaceCollisions(file);
            this.diagnosticDetectInvalidFunctionExpressionTypes(file);
            this.diagnosticDetectInvalidFunctionCalls(file);
        });
    }

    /**
     * Mark this scope as invalid, which means its `validate()` function needs to be called again before use.
     */
    public invalidate() {
        (this as any).isValidated = false;
        //clear out various lookups (they'll get regenerated on demand the next time they're requested)
        this.cache.clear();
        this.clearSymbolTable();
    }

    public get symbolTable() {
        if (!this._symbolTable) {
            this._symbolTable = new SymbolTable(this.getParentScope()?.symbolTable);
            for (let file of this.getOwnFiles()) {
                if (isBrsFile(file)) {
                    this._symbolTable.mergeSymbolTable(file.parser?.symbolTable);
                }
            }
        }
        return this._symbolTable;
    }
    private _symbolTable: SymbolTable;

    private clearSymbolTable() {
        this._symbolTable = null;
    }

    /**
    * Builds the current symbol table for the scope, by merging the tables for all the files in this scope.
    * Also links all file symbols tables to this new table
    * This will only rebuilt if the symbol table has not been built before
    */
    public linkSymbolTable() {
        for (const file of this.getOwnFiles()) {
            if (isBrsFile(file)) {
                file.parser?.symbolTable.setParent(this.symbolTable);

                for (const namespace of file.parser.references.namespaceStatements) {
                    const namespaceNameLower = namespace.nameExpression.getName(ParseMode.BrighterScript).toLowerCase();
                    const namespaceSymbolTable = this.namespaceLookup[namespaceNameLower].symbolTable;
                    namespace.symbolTable.setParent(namespaceSymbolTable);
                }
            }
        }
    }

    public unlinkSymbolTable() {
        for (let file of this.getOwnFiles()) {
            if (isBrsFile(file)) {
                file.parser?.symbolTable.setParent(null);

                for (const namespace of file.parser.references.namespaceStatements) {
                    namespace.symbolTable.setParent(null);
                }
            }
        }
    }

    private detectVariableNamespaceCollisions(file: BrsFile) {
        //find all function parameters
        for (let func of file.parser.references.functionExpressions) {
            for (let param of func.parameters) {
                let lowerParamName = param.name.text.toLowerCase();
                let namespace = this.namespaceLookup[lowerParamName];
                //see if the param matches any starting namespace part
                if (namespace) {
                    this.diagnostics.push({
                        file: file,
                        ...DiagnosticMessages.parameterMayNotHaveSameNameAsNamespace(param.name.text),
                        range: param.name.range,
                        relatedInformation: [{
                            message: 'Namespace declared here',
                            location: Location.create(
                                URI.file(namespace.file.srcPath).toString(),
                                namespace.nameRange
                            )
                        }]
                    });
                }
            }
        }

        for (let assignment of file.parser.references.assignmentStatements) {
            let lowerAssignmentName = assignment.name.text.toLowerCase();
            let namespace = this.namespaceLookup[lowerAssignmentName];
            //see if the param matches any starting namespace part
            if (namespace) {
                this.diagnostics.push({
                    file: file,
                    ...DiagnosticMessages.variableMayNotHaveSameNameAsNamespace(assignment.name.text),
                    range: assignment.name.range,
                    relatedInformation: [{
                        message: 'Namespace declared here',
                        location: Location.create(
                            URI.file(namespace.file.srcPath).toString(),
                            namespace.nameRange
                        )
                    }]
                });
            }
        }
    }

    /**
     * Find various function collisions
     */
    private diagnosticDetectFunctionCollisions(file: BscFile) {
        for (let func of file.callables) {
            const funcName = func.getName(ParseMode.BrighterScript);
            const lowerFuncName = funcName?.toLowerCase();
            if (lowerFuncName) {

                //find function declarations with the same name as a stdlib function
                if (globalCallableMap.has(lowerFuncName)) {
                    this.diagnostics.push({
                        ...DiagnosticMessages.scopeFunctionShadowedByBuiltInFunction(),
                        range: func.nameRange,
                        file: file
                    });
                }

                //find any functions that have the same name as a class
                if (this.hasClass(lowerFuncName)) {
                    this.diagnostics.push({
                        ...DiagnosticMessages.functionCannotHaveSameNameAsClass(funcName),
                        range: func.nameRange,
                        file: file
                    });
                }
            }
        }
    }

    /**
    * Find function parameters and function return types that are neither built-in types or known Class references
    */
    private diagnosticDetectInvalidFunctionExpressionTypes(file: BrsFile) {
        for (let func of file.parser.references.functionExpressions) {
            if (isCustomType(func.returnType) && func.returnTypeToken) {
                // check if this custom type is in our class map
                const returnTypeName = func.returnType.name;
                const currentNamespaceName = func.namespaceName?.getName(ParseMode.BrighterScript);
                if (!this.hasClass(returnTypeName, currentNamespaceName)) {
                    this.diagnostics.push({
                        ...DiagnosticMessages.invalidFunctionReturnType(returnTypeName),
                        range: func.returnTypeToken.range,
                        file: file
                    });
                }
            }

            for (let param of func.parameters) {
                if (isCustomType(param.type) && param.typeToken) {
                    const paramTypeName = param.type.name;
                    const currentNamespaceName = func.namespaceName?.getName(ParseMode.BrighterScript);
                    if (!this.hasClass(paramTypeName, currentNamespaceName)) {
                        this.diagnostics.push({
                            ...DiagnosticMessages.functionParameterTypeIsInvalid(param.name.text, paramTypeName),
                            range: param.typeToken.range,
                            file: file
                        });

                    }
                }
            }
        }
    }


    private diagnosticDetectInvalidFunctionCalls(file: BscFile) {
        for (let expCall of file.functionCalls) {
            const funcType = expCall.functionExpression.symbolTable.getSymbolType(expCall.name);

            if (!isFunctionType(funcType)) {
                // can not find function. Handled in a different validation function
                continue;
            }
            if (funcType.params.length !== expCall.args.length) {
                // Argument count mismatch. Handled in a different validation function
                continue;
            }

            for (let index = 0; index < funcType.params.length; index++) {
                const param = funcType.params[index];
                const arg = expCall.args[index];
                const argType = arg.type;

                if (!argType.isAssignableTo(param.type)) {
                    this.diagnostics.push({
                        ...DiagnosticMessages.argumentTypeMismatch(arg.type.toTypeString(), param.type.toTypeString()),
                        range: arg.range,
                        file: file
                    });
                }
            }
        }
    }

    public getNewExpressions() {
        let result = [] as AugmentedNewExpression[];
        this.enumerateBrsFiles((file) => {
            let expressions = file.parser.references.newExpressions as AugmentedNewExpression[];
            for (let expression of expressions) {
                expression.file = file;
                result.push(expression);
            }
        });
        return result;
    }

    private validateClasses() {
        let validator = new BsClassValidator();
        validator.validate(this);
        this.diagnostics.push(...validator.diagnostics);
    }

    /**
     * Detect calls to functions with the incorrect number of parameters
     * @param file
     * @param callableContainersByLowerName
     */
    private diagnosticDetectFunctionCallsWithWrongParamCount(file: BscFile, callableContainersByLowerName: CallableContainerMap) {
        //validate all function calls
        for (let expCall of file.functionCalls) {
            let callableContainersWithThisName = callableContainersByLowerName.get(expCall.name.toLowerCase());

            //use the first item from callablesByLowerName, because if there are more, that's a separate error
            let knownCallableContainer = callableContainersWithThisName ? callableContainersWithThisName[0] : undefined;

            if (knownCallableContainer) {
                //get min/max parameter count for callable
                let minParams = 0;
                let maxParams = 0;
                for (let param of knownCallableContainer.callable.params) {
                    maxParams++;
                    //optional parameters must come last, so we can assume that minParams won't increase once we hit
                    //the first isOptional
                    if (param.isOptional === false) {
                        minParams++;
                    }
                }
                let expCallArgCount = expCall.args.length;
                if (expCall.args.length > maxParams || expCall.args.length < minParams) {
                    let minMaxParamsText = minParams === maxParams ? maxParams : `${minParams}-${maxParams}`;
                    this.diagnostics.push({
                        ...DiagnosticMessages.mismatchArgumentCount(minMaxParamsText, expCallArgCount),
                        range: expCall.nameRange,
                        //TODO detect end of expression call
                        file: file
                    });
                }
            }
        }
    }

    /**
     * Detect local variables (vars declared within a function expression) that have the same name as scope calls
     * @param file
     * @param callableContainerMap
     */
    private diagnosticDetectShadowedLocalVars(file: BrsFile, callableContainerMap: CallableContainerMap) {
        const classMap = this.getClassMap();

        for (let func of file.parser.references.functionExpressions) {
            //every var declaration in this function expression
            for (let symbol of func.symbolTable.ownSymbols) {
                const symbolNameLower = symbol.name.toLowerCase();
                //if the var is a function
                if (isFunctionType(symbol.type)) {
                    //local var function with same name as stdlib function
                    if (
                        //has same name as stdlib
                        globalCallableMap.has(symbolNameLower)
                    ) {
                        this.diagnostics.push({
                            ...DiagnosticMessages.localVarFunctionShadowsParentFunction('stdlib'),
                            range: symbol.range,
                            file: file
                        });

                        //this check needs to come after the stdlib one, because the stdlib functions are included
                        //in the scope function list
                    } else if (
                        //has same name as scope function
                        callableContainerMap.has(symbolNameLower)
                    ) {
                        this.diagnostics.push({
                            ...DiagnosticMessages.localVarFunctionShadowsParentFunction('scope'),
                            range: symbol.range,
                            file: file
                        });
                    }

                    //var is not a function
                } else if (
                    //is NOT a callable from stdlib (because non-function local vars can have same name as stdlib names)
                    !globalCallableMap.has(symbolNameLower)
                ) {

                    //is same name as a callable
                    if (callableContainerMap.has(symbolNameLower)) {
                        this.diagnostics.push({
                            ...DiagnosticMessages.localVarShadowedByScopedFunction(),
                            range: symbol.range,
                            file: file
                        });
                        //has the same name as an in-scope class
                    } else if (classMap.has(symbolNameLower)) {
                        this.diagnostics.push({
                            ...DiagnosticMessages.localVarSameNameAsClass(classMap.get(symbolNameLower).item.getName(ParseMode.BrighterScript)),
                            range: symbol.range,
                            file: file
                        });
                    }
                }
            }
        }
    }

    /**
     * Detect calls to functions that are not defined in this scope
     * @param file
     * @param callablesByLowerName
     */
    private diagnosticDetectCallsToUnknownFunctions(file: BscFile, callablesByLowerName: CallableContainerMap) {
        //validate all expression calls
        for (let expCall of file.functionCalls) {
            if (isBrsFile(file)) {
                const lowerName = expCall.name.toLowerCase();
                //for now, skip validation on any method named "super" within `.bs` contexts.
                //TODO revise this logic so we know if this function call resides within a class constructor function
                if (file.extension === '.bs' && lowerName === 'super') {
                    continue;
                }

                //find a local variable with this name
                const localSymbol = file.getFunctionExpressionAtPosition(expCall.nameRange.start)?.symbolTable.getSymbol(lowerName);

                //if we don't already have a variable with this name.
                if (!localSymbol) {
                    const callablesWithThisName = util.getCallableContainersFromContainerMapByFunctionCall(callablesByLowerName, expCall);

                    //use the first item from callablesByLowerName, because if there are more, that's a separate error
                    let knownCallable = callablesWithThisName ? callablesWithThisName[0] : undefined;

                    //detect calls to unknown functions
                    if (!knownCallable) {
                        this.diagnostics.push({
                            ...DiagnosticMessages.callToUnknownFunction(expCall.name, this.name),
                            range: expCall.nameRange,
                            file: file
                        });
                    }
                } else {
                    //if we found a variable with the same name as the function, assume the call is "known".
                    //If the variable is a different type, some other check should add a diagnostic for that.
                }
            }
        }
    }

    /**
     * Create diagnostics for any duplicate function declarations
     * @param callablesByLowerName
     */
    private diagnosticFindDuplicateFunctionDeclarations(callableContainersByLowerName: CallableContainerMap) {
        //for each list of callables with the same name
        for (let [lowerName, callableContainers] of callableContainersByLowerName) {

            let globalCallables = [] as CallableContainer[];
            let nonGlobalCallables = [] as CallableContainer[];
            let ownCallables = [] as CallableContainer[];
            let ancestorNonGlobalCallables = [] as CallableContainer[];

            for (let container of callableContainers) {
                if (container.scope === this.program.globalScope) {
                    globalCallables.push(container);
                } else {
                    nonGlobalCallables.push(container);
                    if (container.scope === this) {
                        ownCallables.push(container);
                    } else {
                        ancestorNonGlobalCallables.push(container);
                    }
                }
            }

            //add info diagnostics about child shadowing parent functions
            if (ownCallables.length > 0 && ancestorNonGlobalCallables.length > 0) {
                for (let container of ownCallables) {
                    //skip the init function (because every component will have one of those){
                    if (lowerName !== 'init') {
                        let shadowedCallable = ancestorNonGlobalCallables[ancestorNonGlobalCallables.length - 1];
                        if (!!shadowedCallable && shadowedCallable.callable.file === container.callable.file) {
                            //same file: skip redundant imports
                            continue;
                        }
                        this.diagnostics.push({
                            ...DiagnosticMessages.overridesAncestorFunction(
                                container.callable.name,
                                container.scope.name,
                                shadowedCallable.callable.file.pkgPath,
                                //grab the last item in the list, which should be the closest ancestor's version
                                shadowedCallable.scope.name
                            ),
                            range: container.callable.nameRange,
                            file: container.callable.file
                        });
                    }
                }
            }

            //add error diagnostics about duplicate functions in the same scope
            if (ownCallables.length > 1) {

                for (let callableContainer of ownCallables) {
                    let callable = callableContainer.callable;

                    this.diagnostics.push({
                        ...DiagnosticMessages.duplicateFunctionImplementation(callable.name, callableContainer.scope.name),
                        range: util.createRange(
                            callable.nameRange.start.line,
                            callable.nameRange.start.character,
                            callable.nameRange.start.line,
                            callable.nameRange.end.character
                        ),
                        file: callable.file
                    });
                }
            }
        }
    }

    /**
     * Get the list of all script imports for this scope
     */
    private getOwnScriptImports() {
        let result = [] as FileReference[];
        this.enumerateOwnFiles((file) => {
            if (isBrsFile(file)) {
                result.push(...file.ownScriptImports);
            } else if (isXmlFile(file)) {
                result.push(...file.scriptTagImports);
            }
        });
        return result;
    }

    /**
     * Verify that all of the scripts imported by each file in this scope actually exist
     */
    private diagnosticValidateScriptImportPaths() {
        let scriptImports = this.getOwnScriptImports();
        //verify every script import
        for (let scriptImport of scriptImports) {
            let referencedFile = this.getFileByRelativePath(scriptImport.pkgPath);
            //if we can't find the file
            if (!referencedFile) {
                //skip the default bslib file, it will exist at transpile time but should not show up in the program during validation cycle
                if (scriptImport.pkgPath === `pkg:/source/bslib.brs`) {
                    continue;
                }
                let dInfo: DiagnosticInfo;
                if (scriptImport.text.trim().length === 0) {
                    dInfo = DiagnosticMessages.scriptSrcCannotBeEmpty();
                } else {
                    dInfo = DiagnosticMessages.referencedFileDoesNotExist();
                }

                this.diagnostics.push({
                    ...dInfo,
                    range: scriptImport.filePathRange,
                    file: scriptImport.sourceFile
                });
                //if the character casing of the script import path does not match that of the actual path
            } else if (scriptImport.pkgPath !== referencedFile.pkgPath) {
                this.diagnostics.push({
                    ...DiagnosticMessages.scriptImportCaseMismatch(referencedFile.pkgPath),
                    range: scriptImport.filePathRange,
                    file: scriptImport.sourceFile
                });
            }
        }
    }

    /**
     * Find the file with the specified relative path
     * @param relativePath
     */
    protected getFileByRelativePath(relativePath: string) {
        if (!relativePath) {
            return;
        }
        let files = this.getAllFiles();
        for (let file of files) {
            if (file.pkgPath.toLowerCase() === relativePath.toLowerCase()) {
                return file;
            }
        }
    }

    /**
     * Determine if this file is included in this scope (excluding parent scopes)
     * @param file
     */
    public hasFile(file: BscFile) {
        let files = this.getOwnFiles();
        let hasFile = files.includes(file);
        return hasFile;
    }

    /**
     * Get all callables as completionItems
     */
    public getCallablesAsCompletions(parseMode: ParseMode) {
        let completions = [] as CompletionItem[];
        let callables = this.getAllCallables();

        if (parseMode === ParseMode.BrighterScript) {
            //throw out the namespaced callables (they will be handled by another method)
            callables = callables.filter(x => x.callable.hasNamespace === false);
        }

        for (let callableContainer of callables) {
            completions.push(this.createCompletionFromCallable(callableContainer));
        }
        return completions;
    }

    public createCompletionFromCallable(callableContainer: CallableContainer): CompletionItem {
        return {
            label: callableContainer.callable.getName(ParseMode.BrighterScript),
            kind: CompletionItemKind.Function,
            detail: callableContainer.callable.shortDescription,
            documentation: callableContainer.callable.documentation ? { kind: 'markdown', value: callableContainer.callable.documentation } : undefined
        };
    }

    public createCompletionFromFunctionStatement(statement: FunctionStatement): CompletionItem {
        return {
            label: statement.getName(ParseMode.BrighterScript),
            kind: CompletionItemKind.Function
        };
    }

    /**
     * Get the definition (where was this thing first defined) of the symbol under the position
     */
    public getDefinition(file: BscFile, position: Position): Location[] {
        // Overridden in XMLScope. Brs files use implementation in BrsFile
        return [];
    }

    /**
     * Scan all files for property names, and return them as completions
     */
    public getPropertyNameCompletions() {
        let results = [] as CompletionItem[];
        this.enumerateBrsFiles((file) => {
            results.push(...file.propertyNameCompletions);
        });
        return results;
    }

    public getAllClassMemberCompletions() {
        let results = new Map<string, CompletionItem>();
        let filesSearched = new Set<BscFile>();
        for (const file of this.getAllFiles()) {
            if (isBrsFile(file) && !filesSearched.has(file)) {
                for (let cs of file.parser.references.classStatements) {
                    for (let s of [...cs.methods, ...cs.fields]) {
                        if (!results.has(s.name.text) && s.name.text.toLowerCase() !== 'new') {
                            results.set(s.name.text, {
                                label: s.name.text,
                                kind: isClassMethodStatement(s) ? CompletionItemKind.Method : CompletionItemKind.Field
                            });
                        }
                    }
                }
                filesSearched.add(file);
            }
        }
        return results;
    }

    /**
     * @param className - The name of the class (including namespace if possible)
     * @param callsiteNamespace - the name of the namespace where the call site resides (this is NOT the known namespace of the class).
     *                            This is used to help resolve non-namespaced class names that reside in the same namespac as the call site.
     */
    public getClassHierarchy(className: string, callsiteNamespace?: string) {
        let items = [] as FileLink<ClassStatement>[];
        let link = this.getClassFileLink(className, callsiteNamespace);
        while (link) {
            items.push(link);
            link = this.getClassFileLink(link.item.parentClassName?.getName(ParseMode.BrighterScript)?.toLowerCase(), callsiteNamespace);
        }
        return items;
    }
}

interface NamespaceContainer {
    file: BscFile;
    fullName: string;
    nameRange: Range;
    lastPartName: string;
    statements: Statement[];
    classStatements: Record<string, ClassStatement>;
    functionStatements: Record<string, FunctionStatement>;
    namespaces: Record<string, NamespaceContainer>;
    symbolTable: SymbolTable;
}

interface AugmentedNewExpression extends NewExpression {
    file: BscFile;
}<|MERGE_RESOLUTION|>--- conflicted
+++ resolved
@@ -326,11 +326,13 @@
 
         //get callables from own files
         this.enumerateOwnFiles((file) => {
-            for (let callable of file.callables) {
-                result.push({
-                    callable: callable,
-                    scope: this
-                });
+            if (isBrsFile(file)) {
+                for (let callable of file.callables) {
+                    result.push({
+                        callable: callable,
+                        scope: this
+                    });
+                }
             }
         });
         return result;
@@ -440,12 +442,9 @@
             let callableContainerMap = util.getCallableContainersByLowerName(callables);
 
             this._validate(callableContainerMap);
-<<<<<<< HEAD
-=======
 
             // unlink the symbol table so it can't be accessed from the wrong scope
             this.unlinkSymbolTable();
->>>>>>> 9698e4ad
         });
     }
 
@@ -577,7 +576,7 @@
     /**
      * Find various function collisions
      */
-    private diagnosticDetectFunctionCollisions(file: BscFile) {
+    private diagnosticDetectFunctionCollisions(file: BrsFile) {
         for (let func of file.callables) {
             const funcName = func.getName(ParseMode.BrighterScript);
             const lowerFuncName = funcName?.toLowerCase();
@@ -640,7 +639,7 @@
     }
 
 
-    private diagnosticDetectInvalidFunctionCalls(file: BscFile) {
+    private diagnosticDetectInvalidFunctionCalls(file: BrsFile) {
         for (let expCall of file.functionCalls) {
             const funcType = expCall.functionExpression.symbolTable.getSymbolType(expCall.name);
 
@@ -692,7 +691,7 @@
      * @param file
      * @param callableContainersByLowerName
      */
-    private diagnosticDetectFunctionCallsWithWrongParamCount(file: BscFile, callableContainersByLowerName: CallableContainerMap) {
+    private diagnosticDetectFunctionCallsWithWrongParamCount(file: BrsFile, callableContainersByLowerName: CallableContainerMap) {
         //validate all function calls
         for (let expCall of file.functionCalls) {
             let callableContainersWithThisName = callableContainersByLowerName.get(expCall.name.toLowerCase());
@@ -795,7 +794,7 @@
      * @param file
      * @param callablesByLowerName
      */
-    private diagnosticDetectCallsToUnknownFunctions(file: BscFile, callablesByLowerName: CallableContainerMap) {
+    private diagnosticDetectCallsToUnknownFunctions(file: BrsFile, callablesByLowerName: CallableContainerMap) {
         //validate all expression calls
         for (let expCall of file.functionCalls) {
             if (isBrsFile(file)) {
