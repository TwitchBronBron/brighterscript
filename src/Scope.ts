--- conflicted
+++ resolved
@@ -762,13 +762,8 @@
     /**
      * Get the definition (where was this thing first defined) of the symbol under the position
      */
-<<<<<<< HEAD
-    public getDefinition(file: BrsFile | XmlFile, position: Position): Location[] { //eslint-disable-line
-        // Overriden in XMLScope. Brs files use implementation in BrsFile
-=======
-    public getDefinition(file: BscFile, position: Position): Location[] { //eslint-disable-line
-        //TODO implement for brs files
->>>>>>> fc671229
+    public getDefinition(file: BscFile, position: Position): Location[] {
+        // Overridden in XMLScope. Brs files use implementation in BrsFile
         return [];
     }
 
