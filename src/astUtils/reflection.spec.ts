/* eslint-disable no-multi-spaces */
import { Position, Range } from 'vscode-languageserver';
import { expect } from 'chai';
import { PrintStatement, Block, Body, AssignmentStatement, CommentStatement, ExitForStatement, ExitWhileStatement, ExpressionStatement, FunctionStatement, IfStatement, IncrementStatement, GotoStatement, LabelStatement, ReturnStatement, EndStatement, StopStatement, ForStatement, ForEachStatement, WhileStatement, DottedSetStatement, IndexedSetStatement, LibraryStatement, NamespaceStatement, ImportStatement, ClassStatement, EmptyStatement } from '../parser/Statement';
import { FunctionExpression, NamespacedVariableNameExpression, BinaryExpression, CallExpression, DottedGetExpression, IndexedGetExpression, GroupingExpression, LiteralExpression, EscapedCharCodeLiteralExpression, ArrayLiteralExpression, AALiteralExpression, UnaryExpression, VariableExpression, SourceLiteralExpression, NewExpression, CallfuncExpression, TemplateStringQuasiExpression, XmlAttributeGetExpression, TemplateStringExpression, TaggedTemplateStringExpression } from '../parser/Expression';
import { TokenKind, Token } from '../lexer';
import { BrsString } from '../brsTypes';
import { isPrintStatement, isIfStatement, isBody, isAssignmentStatement, isBlock, isExpressionStatement, isCommentStatement, isExitForStatement, isExitWhileStatement, isFunctionStatement, isIncrementStatement, isGotoStatement, isLabelStatement, isReturnStatement, isEndStatement, isStopStatement, isForStatement, isForEachStatement, isWhileStatement, isDottedSetStatement, isIndexedSetStatement, isLibraryStatement, isNamespaceStatement, isImportStatement, isExpression, isBinaryExpression, isCallExpression, isFunctionExpression, isNamespacedVariableNameExpression, isDottedGetExpression, isXmlAttributeGetExpression, isIndexedGetExpression, isGroupingExpression, isLiteralExpression, isEscapedCharCodeLiteral, isArrayLiteralExpression, isAALiteralExpression, isUnaryExpression, isVariableExpression, isSourceLiteralExpression, isNewExpression, isCallfuncExpression, isTemplateStringQuasiExpression, isTemplateStringExpression, isTaggedTemplateStringExpression, isBrsFile, isXmlFile, isClassStatement, isStatement } from './reflection';
import { createRange, createToken, createStringLiteral, createIdentifier } from './creators';
import { Program } from '../Program';
import { BrsFile } from '../files/BrsFile';
import { XmlFile } from '../files/XmlFile';

describe('reflection', () => {
    describe('Files', () => {
        const program = new Program({});
        const file = new BrsFile('path/to/source/file.brs', 'pkg:/source/file.brs', program);
        const comp = new XmlFile('path/to/components/file.xml', 'pkg:/components/file.brs', program);
        expect(isBrsFile(file)).to.be.true;
        expect(isXmlFile(file)).to.be.false;
        expect(isBrsFile(comp)).to.be.false;
        expect(isXmlFile(comp)).to.be.true;
    });

    describe('Statements', () => {
        const pos = Position.create(0, 0);
        const range = createRange(pos);
        const ident = createToken(TokenKind.Identifier, pos, 'a');
        const expr = createStringLiteral('', pos);
        const token = createToken(TokenKind.StringLiteral, pos, '');
        const body = new Body([]);
        const assignment = new AssignmentStatement(undefined, ident, expr, undefined);
        const block = new Block([], range);
        const expression = new ExpressionStatement(expr);
        const comment = new CommentStatement([token]);
        const exitFor = new ExitForStatement({ exitFor: token });
        const exitWhile = new ExitWhileStatement({ exitWhile: token });
        const funs = new FunctionStatement(ident, new FunctionExpression([], undefined, block, token, token, token, token), undefined);
        const ifs = new IfStatement({ if: token }, expr, block, []);
        const increment = new IncrementStatement(expr, token);
        const print = new PrintStatement({ print: token }, []);
        const gotos = new GotoStatement({ goto: token, label: token });
        const labels = new LabelStatement({ identifier: ident, colon: token });
        const returns = new ReturnStatement({ return: token });
        const ends = new EndStatement({ end: token });
        const stop = new StopStatement({ stop: token });
        const fors = new ForStatement({ for: token, to: token, endFor: token }, assignment, expr, expr, block);
        const foreach = new ForEachStatement({ forEach: token, in: token, endFor: token }, token, expr, block);
        const whiles = new WhileStatement({ while: token, endWhile: token }, expr, block);
        const dottedSet = new DottedSetStatement(expr, ident, expr);
        const indexedSet = new IndexedSetStatement(expr, expr, expr, token, token);
        const library = new LibraryStatement({ library: token, filePath: token });
        const namespace = new NamespaceStatement(token, new NamespacedVariableNameExpression(createIdentifier('a', pos)), body, token);
        const cls = new ClassStatement(token, ident, [], token);
        const imports = new ImportStatement(token, token);


        it('isStatement', () => {
            expect(isStatement(library)).to.be.true;
            expect(
                isStatement(
                    new LiteralExpression(new BrsString('test'), Range.create(0, 0, 0, 0)
                    )
                )
            ).to.be.false;
            //doesn't fail for undefined
            expect(isStatement(undefined)).to.be.false;
        });

        it('isBody', () => {
            expect(isBody(body)).to.be.true;
            expect(isBody(assignment)).to.be.false;
        });
        it('isAssignmentStatement', () => {
            expect(isAssignmentStatement(assignment)).to.be.true;
            expect(isAssignmentStatement(body)).to.be.false;
        });
        it('isBlock', () => {
            expect(isBlock(block)).to.be.true;
            expect(isBlock(body)).to.be.false;
        });
        it('isExpressionStatement', () => {
            expect(isExpressionStatement(expression)).to.be.true;
            expect(isExpressionStatement(body)).to.be.false;
        });
        it('isCommentStatement', () => {
            expect(isCommentStatement(comment)).to.be.true;
            expect(isCommentStatement(body)).to.be.false;
        });
        it('isExitForStatement', () => {
            expect(isExitForStatement(exitFor)).to.be.true;
            expect(isExitForStatement(body)).to.be.false;
        });
        it('isExitWhileStatement', () => {
            expect(isExitWhileStatement(exitWhile)).to.be.true;
            expect(isExitWhileStatement(body)).to.be.false;
        });
        it('isFunctionStatement', () => {
            expect(isFunctionStatement(funs)).to.be.true;
            expect(isFunctionStatement(body)).to.be.false;
        });
        it('isIfStatement', () => {
            expect(isIfStatement(ifs)).to.be.true;
            expect(isIfStatement(body)).to.be.false;
        });
        it('isIncrementStatement', () => {
            expect(isIncrementStatement(increment)).to.be.true;
            expect(isIncrementStatement(body)).to.be.false;
        });
        it('isPrintStatement', () => {
            expect(isPrintStatement(print)).to.be.true;
            expect(isPrintStatement(body)).to.be.false;
        });
        it('isGotoStatement', () => {
            expect(isGotoStatement(gotos)).to.be.true;
            expect(isGotoStatement(body)).to.be.false;
        });
        it('isLabelStatement', () => {
            expect(isLabelStatement(labels)).to.be.true;
            expect(isLabelStatement(body)).to.be.false;
        });
        it('isReturnStatement', () => {
            expect(isReturnStatement(returns)).to.be.true;
            expect(isReturnStatement(body)).to.be.false;
        });
        it('isEndStatement', () => {
            expect(isEndStatement(ends)).to.be.true;
            expect(isEndStatement(body)).to.be.false;
        });
        it('isStopStatement', () => {
            expect(isStopStatement(stop)).to.be.true;
            expect(isStopStatement(body)).to.be.false;
        });
        it('isForStatement', () => {
            expect(isForStatement(fors)).to.be.true;
            expect(isForStatement(body)).to.be.false;
        });
        it('isForEachStatement', () => {
            expect(isForEachStatement(foreach)).to.be.true;
            expect(isForEachStatement(body)).to.be.false;
        });
        it('isWhileStatement', () => {
            expect(isWhileStatement(whiles)).to.be.true;
            expect(isWhileStatement(body)).to.be.false;
        });
        it('isDottedSetStatement', () => {
            expect(isDottedSetStatement(dottedSet)).to.be.true;
            expect(isDottedSetStatement(body)).to.be.false;
        });
        it('isIndexedSetStatement', () => {
            expect(isIndexedSetStatement(indexedSet)).to.be.true;
            expect(isIndexedSetStatement(body)).to.be.false;
        });
        it('isLibraryStatement', () => {
            expect(isLibraryStatement(library)).to.be.true;
            expect(isLibraryStatement(body)).to.be.false;
        });
        it('isNamespaceStatement', () => {
            expect(isNamespaceStatement(namespace)).to.be.true;
            expect(isNamespaceStatement(body)).to.be.false;
        });
        it('isClassStatement', () => {
            expect(isClassStatement(cls)).to.be.true;
            expect(isClassStatement(body)).to.be.false;
        });
        it('isImportStatement', () => {
            expect(isImportStatement(imports)).to.be.true;
            expect(isImportStatement(body)).to.be.false;
        });
    });

    describe('Expressions', () => {
<<<<<<< HEAD
        const pos = Position.create(0, 0);
        const range = createRange(pos);
        const ident = createToken(TokenKind.Identifier, pos, 'a');
        const expr = createStringLiteral('', pos);
        const token = createToken(TokenKind.StringLiteral, pos, '');
        const value = new BrsString('');
        const block = new Block([], range);
        const charCode: Token & { charCode: number } = {
            kind: TokenKind.EscapedCharCodeLiteral,
            text: '0',
            range: range,
            isReserved: false,
            charCode: 0
        };
        const nsVar = new NamespacedVariableNameExpression(createIdentifier('a', pos));
        const binary = new BinaryExpression(expr, token, expr);
        const call = new CallExpression(expr, token, token, [], undefined);
        const fun = new FunctionExpression([], undefined, block, token, token, token, token);
        const dottedGet = new DottedGetExpression(expr, ident, token);
        const xmlAttrGet = new XmlAttributeGetExpression(expr, ident, token);
        const indexedGet = new IndexedGetExpression(expr, expr, token, token);
        const grouping = new GroupingExpression({ left: token, right: token }, expr);
        const literal = new LiteralExpression(value, range);
        const escapedCarCode = new EscapedCharCodeLiteralExpression(charCode);
        const arrayLit = new ArrayLiteralExpression([], token, token);
        const aaLit = new AALiteralExpression([], token, token);
        const unary = new UnaryExpression(token, expr);
        const variable = new VariableExpression(ident, undefined);
        const sourceLit = new SourceLiteralExpression(token);
        const newx = new NewExpression(token, call);
        const callfunc = new CallfuncExpression(expr, token, ident, token, [], token);
        const tplQuasi = new TemplateStringQuasiExpression([expr]);
        const tplString = new TemplateStringExpression(token, [tplQuasi], [], token);
        const taggedTpl = new TaggedTemplateStringExpression(ident, token, [tplQuasi], [], token);
=======
        let binary: BinaryExpression;
        let call: CallExpression;
        let fun: FunctionExpression;
        let nsVar: NamespacedVariableNameExpression;
        let dottedGet: DottedGetExpression;
        let xmlAttrGet: XmlAttributeGetExpression;
        let indexedGet: IndexedGetExpression;
        let grouping: GroupingExpression;
        let literal: LiteralExpression;
        let escapedCarCode: EscapedCharCodeLiteral;
        let arrayLit: ArrayLiteralExpression;
        let aaLit: AALiteralExpression;
        let unary: UnaryExpression;
        let variable: VariableExpression;
        let sourceLit: SourceLiteralExpression;
        let newx: NewExpression;
        let callfunc: CallfuncExpression;
        let tplQuasi: TemplateStringQuasiExpression;
        let tplString: TemplateStringExpression;
        let taggedTpl: TaggedTemplateStringExpression;

        before(() => {
            const pos = Position.create(0, 0);
            const range = createRange(pos);
            const ident = createToken(TokenKind.Identifier, pos, 'a');
            const expr = createStringLiteral('', pos);
            const token = createToken(TokenKind.StringLiteral, pos, '');
            const value = new BrsString('');
            const block = new Block([], range);
            const charCode: Token & { charCode: number } = {
                kind: TokenKind.EscapedCharCodeLiteral,
                text: '0',
                range: range,
                isReserved: false,
                charCode: 0,
                leadingWhitespace: ''
            };
            nsVar = new NamespacedVariableNameExpression(createIdentifier('a', pos));
            binary = new BinaryExpression(expr, token, expr);
            call = new CallExpression(expr, token, token, [], undefined);
            fun = new FunctionExpression([], undefined, block, token, token, token, token);
            dottedGet = new DottedGetExpression(expr, ident, token);
            xmlAttrGet = new XmlAttributeGetExpression(expr, ident, token);
            indexedGet = new IndexedGetExpression(expr, expr, token, token);
            grouping = new GroupingExpression({ left: token, right: token }, expr);
            literal = new LiteralExpression(value, range);
            escapedCarCode = new EscapedCharCodeLiteral(charCode);
            arrayLit = new ArrayLiteralExpression([], token, token);
            aaLit = new AALiteralExpression([], token, token);
            unary = new UnaryExpression(token, expr);
            variable = new VariableExpression(ident, undefined);
            sourceLit = new SourceLiteralExpression(token);
            newx = new NewExpression(token, call);
            callfunc = new CallfuncExpression(expr, token, ident, token, [], token);
            tplQuasi = new TemplateStringQuasiExpression([expr]);
            tplString = new TemplateStringExpression(token, [tplQuasi], [], token);
            taggedTpl = new TaggedTemplateStringExpression(ident, token, [tplQuasi], [], token);
        });
>>>>>>> be1f4cf5

        it('isExpression', () => {
            expect(isExpression(binary)).to.be.true;
            expect(isExpression(binary.operator as any)).to.be.false;
        });
        it('isBinaryExpression', () => {
            expect(isBinaryExpression(binary)).to.be.true;
            expect(isBinaryExpression(fun)).to.be.false;
        });
        it('isCallExpression', () => {
            expect(isCallExpression(call)).to.be.true;
            expect(isCallExpression(fun)).to.be.false;
        });
        it('isFunctionExpression', () => {
            expect(isFunctionExpression(fun)).to.be.true;
            expect(isFunctionExpression(call)).to.be.false;
        });
        it('isNamespacedVariableNameExpression', () => {
            expect(isNamespacedVariableNameExpression(nsVar)).to.be.true;
            expect(isNamespacedVariableNameExpression(fun)).to.be.false;
        });
        it('isDottedGetExpression', () => {
            expect(isDottedGetExpression(dottedGet)).to.be.true;
            expect(isDottedGetExpression(fun)).to.be.false;
        });
        it('iisXmlAttributeGetExpressions', () => {
            expect(isXmlAttributeGetExpression(xmlAttrGet)).to.be.true;
            expect(isXmlAttributeGetExpression(fun)).to.be.false;
        });
        it('isIndexedGetExpression', () => {
            expect(isIndexedGetExpression(indexedGet)).to.be.true;
            expect(isIndexedGetExpression(fun)).to.be.false;
        });
        it('isGroupingExpression', () => {
            expect(isGroupingExpression(grouping)).to.be.true;
            expect(isGroupingExpression(fun)).to.be.false;
        });
        it('isLiteralExpression', () => {
            expect(isLiteralExpression(literal)).to.be.true;
            expect(isLiteralExpression(fun)).to.be.false;
        });
        it('isEscapedCharCodeLiteral', () => {
            expect(isEscapedCharCodeLiteral(escapedCarCode)).to.be.true;
            expect(isEscapedCharCodeLiteral(fun)).to.be.false;
        });
        it('isArrayLiteralExpression', () => {
            expect(isArrayLiteralExpression(arrayLit)).to.be.true;
            expect(isArrayLiteralExpression(fun)).to.be.false;
        });
        it('isAALiteralExpression', () => {
            expect(isAALiteralExpression(aaLit)).to.be.true;
            expect(isAALiteralExpression(fun)).to.be.false;
        });
        it('isUnaryExpression', () => {
            expect(isUnaryExpression(unary)).to.be.true;
            expect(isUnaryExpression(fun)).to.be.false;
        });
        it('isVariableExpression', () => {
            expect(isVariableExpression(variable)).to.be.true;
            expect(isVariableExpression(fun)).to.be.false;
        });
        it('isSourceLiteralExpression', () => {
            expect(isSourceLiteralExpression(sourceLit)).to.be.true;
            expect(isSourceLiteralExpression(fun)).to.be.false;
        });
        it('isNewExpression', () => {
            expect(isNewExpression(newx)).to.be.true;
            expect(isNewExpression(fun)).to.be.false;
        });
        it('isCallfuncExpression', () => {
            expect(isCallfuncExpression(callfunc)).to.be.true;
            expect(isCallfuncExpression(fun)).to.be.false;
        });
        it('isTemplateStringQuasiExpression', () => {
            expect(isTemplateStringQuasiExpression(tplQuasi)).to.be.true;
            expect(isTemplateStringQuasiExpression(fun)).to.be.false;
        });
        it('isTemplateStringExpression', () => {
            expect(isTemplateStringExpression(tplString)).to.be.true;
            expect(isTemplateStringExpression(fun)).to.be.false;
        });
        it('isTaggedTemplateStringExpression', () => {
            expect(isTaggedTemplateStringExpression(taggedTpl)).to.be.true;
            expect(isTaggedTemplateStringExpression(fun)).to.be.false;
        });

        it('isExpression', () => {
            expect(isExpression(call)).to.be.true;
            expect(isExpression(new EmptyStatement())).to.be.false;
            //doesn't fail for invalid param types
            expect(isExpression(undefined)).to.be.false;
            expect(isExpression(1 as any)).to.be.false;
        });
    });
});<|MERGE_RESOLUTION|>--- conflicted
+++ resolved
@@ -170,7 +170,6 @@
     });
 
     describe('Expressions', () => {
-<<<<<<< HEAD
         const pos = Position.create(0, 0);
         const range = createRange(pos);
         const ident = createToken(TokenKind.Identifier, pos, 'a');
@@ -183,7 +182,8 @@
             text: '0',
             range: range,
             isReserved: false,
-            charCode: 0
+            charCode: 0,
+            leadingWhitespace: ''
         };
         const nsVar = new NamespacedVariableNameExpression(createIdentifier('a', pos));
         const binary = new BinaryExpression(expr, token, expr);
@@ -205,66 +205,6 @@
         const tplQuasi = new TemplateStringQuasiExpression([expr]);
         const tplString = new TemplateStringExpression(token, [tplQuasi], [], token);
         const taggedTpl = new TaggedTemplateStringExpression(ident, token, [tplQuasi], [], token);
-=======
-        let binary: BinaryExpression;
-        let call: CallExpression;
-        let fun: FunctionExpression;
-        let nsVar: NamespacedVariableNameExpression;
-        let dottedGet: DottedGetExpression;
-        let xmlAttrGet: XmlAttributeGetExpression;
-        let indexedGet: IndexedGetExpression;
-        let grouping: GroupingExpression;
-        let literal: LiteralExpression;
-        let escapedCarCode: EscapedCharCodeLiteral;
-        let arrayLit: ArrayLiteralExpression;
-        let aaLit: AALiteralExpression;
-        let unary: UnaryExpression;
-        let variable: VariableExpression;
-        let sourceLit: SourceLiteralExpression;
-        let newx: NewExpression;
-        let callfunc: CallfuncExpression;
-        let tplQuasi: TemplateStringQuasiExpression;
-        let tplString: TemplateStringExpression;
-        let taggedTpl: TaggedTemplateStringExpression;
-
-        before(() => {
-            const pos = Position.create(0, 0);
-            const range = createRange(pos);
-            const ident = createToken(TokenKind.Identifier, pos, 'a');
-            const expr = createStringLiteral('', pos);
-            const token = createToken(TokenKind.StringLiteral, pos, '');
-            const value = new BrsString('');
-            const block = new Block([], range);
-            const charCode: Token & { charCode: number } = {
-                kind: TokenKind.EscapedCharCodeLiteral,
-                text: '0',
-                range: range,
-                isReserved: false,
-                charCode: 0,
-                leadingWhitespace: ''
-            };
-            nsVar = new NamespacedVariableNameExpression(createIdentifier('a', pos));
-            binary = new BinaryExpression(expr, token, expr);
-            call = new CallExpression(expr, token, token, [], undefined);
-            fun = new FunctionExpression([], undefined, block, token, token, token, token);
-            dottedGet = new DottedGetExpression(expr, ident, token);
-            xmlAttrGet = new XmlAttributeGetExpression(expr, ident, token);
-            indexedGet = new IndexedGetExpression(expr, expr, token, token);
-            grouping = new GroupingExpression({ left: token, right: token }, expr);
-            literal = new LiteralExpression(value, range);
-            escapedCarCode = new EscapedCharCodeLiteral(charCode);
-            arrayLit = new ArrayLiteralExpression([], token, token);
-            aaLit = new AALiteralExpression([], token, token);
-            unary = new UnaryExpression(token, expr);
-            variable = new VariableExpression(ident, undefined);
-            sourceLit = new SourceLiteralExpression(token);
-            newx = new NewExpression(token, call);
-            callfunc = new CallfuncExpression(expr, token, ident, token, [], token);
-            tplQuasi = new TemplateStringQuasiExpression([expr]);
-            tplString = new TemplateStringExpression(token, [tplQuasi], [], token);
-            taggedTpl = new TaggedTemplateStringExpression(ident, token, [tplQuasi], [], token);
-        });
->>>>>>> be1f4cf5
 
         it('isExpression', () => {
             expect(isExpression(binary)).to.be.true;
