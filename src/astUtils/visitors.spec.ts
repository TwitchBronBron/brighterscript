/* eslint-disable no-multi-spaces */
<<<<<<< HEAD
import { CancellationToken, CancellationTokenSource, Range } from 'vscode-languageserver';
=======
import type { CancellationToken } from 'vscode-languageserver';
import { CancellationTokenSource, Position, Range } from 'vscode-languageserver';
>>>>>>> 5367b57c
import { expect } from 'chai';
import * as sinon from 'sinon';
import { Program } from '../Program';
import { BrsFile } from '../files/BrsFile';
import type { Statement } from '../parser/Statement';
import { PrintStatement, Block, ReturnStatement } from '../parser/Statement';
import type { Expression } from '../parser/Expression';
import { TokenKind } from '../lexer';
import { createVisitor, WalkMode, walkStatements } from './visitors';
import { isPrintStatement } from './reflection';
import { createToken } from './creators';
import { createStackedVisitor } from './stackedVisitor';

describe('astUtils visitors', () => {
    const rootDir = process.cwd();
    let program: Program;
    let file: BrsFile;

    const PRINTS_SRC = `
        sub Main()
            print 1
            print 2

            function exec(s)
                s()
            end function

            exec(sub()
                print 8
            end sub)

            if a = 1
                print 3
            else if a = 2
                print 4
            else
                print 5
            end if

            while a <> invalid
                print 6
            end while

            for a = 1 to 10
                print 7
            end for
        end sub
    `;

    const EXPRESSIONS_SRC = `
        sub Main()
            'comment
            print "msg"; 3
            print \`expand \${var}\`
            a = "a"
            b = "b" + c
            m.global.x = "x"
            aa[10] = "aa"
            exec("e", some())
            for i = 1 to 10
            end for
            for each n in aa
            end for
            while i < 10
                i++
            end while
            if j > 0
            else if j < -10
            end if
            return invalid
        end sub
    `;

    beforeEach(() => {
        program = new Program({ rootDir: rootDir });
        file = new BrsFile('abs.bs', 'rel.bs', program);
    });
    afterEach(() => {
        program.dispose();
    });

    function functionsWalker(visitor: (statement: Statement, parent: Statement) => void, cancel?: CancellationToken) {
        return (file: BrsFile) => {
            file.parser.references.functionExpressions.some(functionExpression => {
                visitor(functionExpression.body, undefined);
                walkStatements(functionExpression.body, (statement, parent) => visitor(statement, parent), cancel);
                return cancel?.isCancellationRequested;
            });
        };
    }

    describe('Statements', () => {
        it('Walks through all the statements with depth', () => {
            const actual: string[] = [];
            const visitor = createStackedVisitor((s: Statement, stack: Statement[]) => {
                const d = stack.length;
                actual.push(`${s.constructor.name}:${d}`);
            });
            const walker = functionsWalker(visitor);
            program.plugins.add({
                name: 'walker',
                afterFileParse: () => walker(file)
            });
            file.parse(PRINTS_SRC);
            expect(actual).to.deep.equal([
                'Block:0',                // Main sub body
                'PrintStatement:1',       // print 1
                'PrintStatement:1',       // print 2
                'FunctionStatement:1',    // function exec(s)
                'ExpressionStatement:1',  // exec(...)
                'IfStatement:1',          // if a = 1
                'Block:2',                // then block
                'PrintStatement:3',       // print 3
                'Block:2',                // elseif block
                'PrintStatement:3',       // print 4
                'Block:2',                // else block
                'PrintStatement:3',       // print 5
                'WhileStatement:1',       // while a <> invalid
                'Block:2',                // while block
                'PrintStatement:3',       // print 6
                'ForStatement:1',         // for a = 1 to 10
                'AssignmentStatement:2',  // a = 1
                'Block:2',                // for block
                'PrintStatement:3',       // print 7
                'Block:0',                // function exec body
                'ExpressionStatement:1',  //   s()
                'Block:0',                // anon sub body
                'PrintStatement:1'        //   print 8
            ]);
        });

        it('Walks through all the statements with token not cancelled', () => {
            const cancel = new CancellationTokenSource();
            const actual: string[] = [];
            const walker = functionsWalker(s => actual.push(s.constructor.name), cancel.token);
            program.plugins.add({
                name: 'walker',
                afterFileParse: () => walker(file)
            });
            file.parse(PRINTS_SRC);
            expect(actual).to.deep.equal([
                'Block',                // Main sub body
                'PrintStatement',       // print 1
                'PrintStatement',       // print 2
                'FunctionStatement',    // function exec(s)
                'ExpressionStatement',  // exec(...)
                'IfStatement',          // if a = 1
                'Block',                // then block
                'PrintStatement',       // print 3
                'Block',                // elseif block
                'PrintStatement',       // print 4
                'Block',                // else block
                'PrintStatement',       // print 5
                'WhileStatement',       // while a <> invalid
                'Block',                // while block
                'PrintStatement',       // print 6
                'ForStatement',         // for a = 1 to 10
                'AssignmentStatement',  // a = 1
                'Block',                // for block
                'PrintStatement',       // print 7
                'Block',                // function exec body
                'ExpressionStatement',  //   s()
                'Block',                // anon sub body
                'PrintStatement'        //   print 8
            ]);
        });

        it('Stops walking when requested', () => {
            const cancel = new CancellationTokenSource();
            const actual: string[] = [];
            let count = 0;
            const walker = functionsWalker(s => {
                actual.push(s.constructor.name);
                if (isPrintStatement(s)) {
                    if (++count === 4) {
                        cancel.cancel();
                    }
                }
            }, cancel.token);
            program.plugins.add({
                name: 'walker',
                afterFileParse: () => walker(file)
            });
            file.parse(PRINTS_SRC);
            expect(actual).to.deep.equal([
                'Block',                // Main sub body
                'PrintStatement',       // print 1
                'PrintStatement',       // print 2
                'FunctionStatement',    // function exec(s)
                'ExpressionStatement',  // exec(...)
                'IfStatement',          // if a = 1
                'Block',                // then block
                'PrintStatement',       // print 3
                'Block',                // elseif block
                'PrintStatement'        // print 4
            ]);
        });
    });

    describe('Statement visitor', () => {
        it('Maps statements to individual handlers', () => {
            const printHandler = sinon.spy();
            const blockHandler = sinon.spy();
            const visitor = createVisitor({
                PrintStatement: printHandler,
                Block: blockHandler
            });
            const printStatement = new PrintStatement({
                print: createToken(TokenKind.Print)
            }, []);
            const blockStatement = new Block([], Range.create(0, 0, 0, 0));
            visitor(printStatement, undefined);
            visitor(blockStatement, undefined);
            expect(printHandler.callCount).to.equal(1);
            expect(printHandler.calledWith(printStatement)).to.be.true;
            expect(blockHandler.callCount).to.equal(1);
            expect(blockHandler.calledWith(blockStatement)).to.be.true;
        });
    });

    describe('Statement editor', () => {
        it('allows replacing statements', () => {
            const printStatement1 = new PrintStatement({
                print: createToken(TokenKind.Print)
            }, []);
            const printStatement2 = new PrintStatement({
                print: createToken(TokenKind.Print)
            }, []);
            const block = new Block([
                printStatement1,
                new ReturnStatement({ return: createToken(TokenKind.Return) })
            ], Range.create(0, 0, 0, 0));
            const visitor = createVisitor({
                PrintStatement: () => printStatement2
            });
            walkStatements(block, visitor);
            expect(block.statements[0]).to.equal(printStatement2);
        });
    });

    describe('Expressions', () => {
        it('Walks through all expressions', () => {
            const actual = [];
            let curr: { statement: Statement; depth: number };
            const statementVisitor = createStackedVisitor((statement: Statement, stack: Statement[]) => {
                curr = { statement: statement, depth: stack.length };
            });
            function expressionVisitor(expression: Expression, parent) {
                const { statement, depth } = curr;
                actual.push(`${statement.constructor.name}:${depth}:${expression.constructor.name}`);
            }
            const walker = functionsWalker((statement, parentStatement) => {
                statementVisitor(statement, parentStatement);
                statement.walk(expressionVisitor, {
                    walkMode: WalkMode.visitExpressions
                });
            });
            program.plugins.add({
                name: 'walker',
                afterFileParse: () => walker(file)
            });

            file.parse(EXPRESSIONS_SRC);
            expect(actual).to.deep.equal([
                //The comment statement is weird because it can't be both a statement and expression, but is treated that way. Just ignore it for now until we refactor comments.
                //'CommentStatement:1:CommentStatement',          // '<comment>
                'PrintStatement:1:LiteralExpression',             // print <"msg">; 3
                'PrintStatement:1:LiteralExpression',             // print "msg"; <3>
                'PrintStatement:1:TemplateStringExpression',      // print <`expand ${var}`>
                'PrintStatement:1:TemplateStringQuasiExpression', // print `<expand >${var}`
                'PrintStatement:1:LiteralExpression',             // print `<"expand ">${var}`
                'PrintStatement:1:VariableExpression',            // print `expand ${<var>}`
                'PrintStatement:1:TemplateStringQuasiExpression', // print `expand ${var}<>`
                'PrintStatement:1:LiteralExpression',             // print `expand ${var}<"">`
                'AssignmentStatement:1:LiteralExpression',        // a = <"a">
                'AssignmentStatement:1:BinaryExpression',         // b = <"b" + "c">
                'AssignmentStatement:1:LiteralExpression',        // b = <"b"> + c
                'AssignmentStatement:1:VariableExpression',       // b = "b" + <c>
                'DottedSetStatement:1:DottedGetExpression',       // <m.global.x> = "x"
                'DottedSetStatement:1:VariableExpression',        // <m>.global.x = "x"
                'DottedSetStatement:1:LiteralExpression',         // m.global.x = <"x">
                'IndexedSetStatement:1:VariableExpression',       // <aa>[10] = "aa"
                'IndexedSetStatement:1:LiteralExpression',        // aa[<10>] = "aa"
                'IndexedSetStatement:1:LiteralExpression',        // aa[10] = <"aa">
                'ExpressionStatement:1:CallExpression',           // <exec("e", some())>
                'ExpressionStatement:1:VariableExpression',       // <exec>("e", some())
                'ExpressionStatement:1:LiteralExpression',        // exec(<"e">, some())
                'ExpressionStatement:1:CallExpression',           // exec("e", <some()>)
                'ExpressionStatement:1:VariableExpression',       // exec("e", <some>())
                'ForStatement:1:LiteralExpression',               // for i = <1> to 10
                'AssignmentStatement:2:LiteralExpression',        // for <i = 1> to 10
                'ForEachStatement:1:VariableExpression',          // for each n in <aa>
                'WhileStatement:1:BinaryExpression',              // while <i < 10>
                'WhileStatement:1:VariableExpression',            // while <i> < 10
                'WhileStatement:1:LiteralExpression',             // while i < <10>
                'IncrementStatement:3:VariableExpression',        //   <i>++
                'IfStatement:1:BinaryExpression',                 // if <j > 0>
                'IfStatement:1:VariableExpression',               // if <j> > 0
                'IfStatement:1:LiteralExpression',                // if j > <0>
                'IfStatement:1:BinaryExpression',                 // else if <j < -10>
                'IfStatement:1:VariableExpression',               // else if <j> < -10
                'IfStatement:1:UnaryExpression',                  // else if j < <-10>
                'IfStatement:1:LiteralExpression',                // else if j < -<10>
                'ReturnStatement:1:LiteralExpression'             // return <invalid>
            ]);
        });
    });

    describe('walk', () => {
        async function testWalk(text: string, expectedConstructors: string[], walkMode = WalkMode.visitAllRecursive) {
            const file = await program.addOrReplaceFile<BrsFile>('source/main.bs', text);
            const items = [];
            let index = 1;
            file.ast.walk((element: any) => {
                element._testId = index++;
                items.push(element);
            }, {
                walkMode: walkMode
            });
            index = 1;
            expect(items.map(x => `${x.constructor.name}:${x._testId}`)).to.eql(expectedConstructors.map(x => `${x}:${index++}`));
        }

        it('Walks through all expressions until cancelled', async () => {
            const file = await program.addOrReplaceFile<BrsFile>('source/main.bs', `
                sub logger(message = "nil" as string)
                    innerLog = sub(message = "nil" as string)
                        print message
                    end sub
                    innerLog(message)
                end sub
            `);

            const cancel = new CancellationTokenSource();
            let count = 0;
            const stopIndex = 5;

            file.ast.walk((statement, parent) => {
                count++;
                if (count === stopIndex) {
                    cancel.cancel();
                }
            }, {
                walkMode: WalkMode.visitAllRecursive,
                cancel: cancel.token
            });

            expect(count).to.equal(stopIndex);
        });

        it('walks if statement', async () => {
            await testWalk(`
                sub main()
                    if true then
                        print "true"
                    else if true then
                        print "true"
                    else
                        print "true"
                    end if
                end sub
            `, [
                'FunctionStatement',
                'FunctionExpression',
                'Block',
                //if
                'IfStatement',
                'LiteralExpression',
                'Block',
                'PrintStatement',
                'LiteralExpression',
                //else if
                'LiteralExpression',
                'Block',
                'PrintStatement',
                'LiteralExpression',
                //else
                'Block',
                'PrintStatement',
                'LiteralExpression'
            ]);
        });

        it('walks if statement without else', async () => {
            await testWalk(`
                sub main()
                    if true then
                        print "true"
                    end if
                end sub
            `, [
                'FunctionStatement',
                'FunctionExpression',
                'Block',
                'IfStatement',
                'LiteralExpression',
                'Block',
                'PrintStatement',
                'LiteralExpression'
            ]);
        });

        it('walks increment statement', async () => {
            await testWalk(`
                sub main()
                    age = 12
                    age++
                end sub
            `, [
                'FunctionStatement',
                'FunctionExpression',
                'Block',
                'AssignmentStatement',
                'LiteralExpression',
                'IncrementStatement',
                'VariableExpression'
            ]);
        });

        it('walks ForStatement', async () => {
            await testWalk(`
                sub main()
                    for i = 0 to 10 step 1
                        print i
                    end for
                end sub
            `, [
                'FunctionStatement',
                'FunctionExpression',
                'Block',
                'ForStatement',
                'AssignmentStatement',
                'LiteralExpression',
                'LiteralExpression',
                'LiteralExpression',
                'Block',
                'PrintStatement',
                'VariableExpression'
            ]);
        });

        it('walks ForEachStatement', async () => {
            await testWalk(`
                sub main()
                    for each item in [1,2,3]
                        print item
                    end for
                end sub
            `, [
                'FunctionStatement',
                'FunctionExpression',
                'Block',
                'ForEachStatement',
                'ArrayLiteralExpression',
                'LiteralExpression',
                'LiteralExpression',
                'LiteralExpression',
                'Block',
                'PrintStatement',
                'VariableExpression'
            ]);
        });

        it('walks dotted and indexed set statements', async () => {
            await testWalk(`
                sub main()
                    person = {}
                    person.name = "person"
                    person["age"] = 12
                end sub
            `, [
                'FunctionStatement',
                'FunctionExpression',
                'Block',
                'AssignmentStatement',
                'AALiteralExpression',
                'DottedSetStatement',
                'VariableExpression',
                'LiteralExpression',
                'IndexedSetStatement',
                'VariableExpression',
                'LiteralExpression',
                'LiteralExpression'
            ]);
        });

        it('walks while loop', async () => {
            await testWalk(`
                sub main()
                    while 1 + 1 = 2
                        print "infinite"
                    end while
                end sub
            `, [
                'FunctionStatement',
                'FunctionExpression',
                'Block',
                'WhileStatement',
                'BinaryExpression',
                'BinaryExpression',
                'LiteralExpression',
                'LiteralExpression',
                'LiteralExpression',
                'Block',
                'PrintStatement',
                'LiteralExpression'
            ]);
        });

        it('walks namespace', async () => {
            await testWalk(`
               namespace NameA.NameB
               end namespace
            `, [
                'NamespaceStatement',
                'NamespacedVariableNameExpression',
                'DottedGetExpression',
                'VariableExpression'
            ]);
        });

        it('walks nested functions', async () => {
            await testWalk(`
                sub main()
                    print "main"
                    inner1 = sub()
                        print "inner1"
                        inner2 = sub()
                            print "inner2"
                            inner3 = sub()
                                print "inner3"
                            end sub
                        end sub
                    end sub
                end sub
            `, [
                //sub main()
                'FunctionStatement',
                'FunctionExpression',
                'Block',
                'PrintStatement',
                'LiteralExpression',

                //inner1 = sub()
                'AssignmentStatement',
                'FunctionExpression',
                'Block',
                'PrintStatement',
                'LiteralExpression',

                //inner2 = sub()
                'AssignmentStatement',
                'FunctionExpression',
                'Block',
                'PrintStatement',
                'LiteralExpression',

                //inner3 = sub
                'AssignmentStatement',
                'FunctionExpression',
                'Block',
                'PrintStatement',
                'LiteralExpression'
            ]);
        });

        it('walks CallExpression', async () => {
            await testWalk(`
                sub main()
                    Sleep(123)
                end sub
            `, [
                'FunctionStatement',
                'FunctionExpression',
                'Block',
                'ExpressionStatement',
                'CallExpression',
                'VariableExpression',
                'LiteralExpression'
            ]);
        });

        it('walks function parameters', async () => {
            await testWalk(`
                sub main(arg1)
                    speak = sub(arg1, arg2)
                    end sub
                end sub
            `, [
                'FunctionStatement',
                'FunctionExpression',
                'FunctionParameterExpression',
                'Block',
                'AssignmentStatement',
                'FunctionExpression',
                'FunctionParameterExpression',
                'FunctionParameterExpression',
                'Block'
            ]);
        });

        it('walks DottedGetExpression', async () => {
            await testWalk(`
                sub main()
                    print person.name
                end sub
            `, [
                'FunctionStatement',
                'FunctionExpression',
                'Block',
                'PrintStatement',
                'DottedGetExpression',
                'VariableExpression'
            ]);
        });

        it('walks XmlAttributeGetExpression', async () => {
            await testWalk(`
                sub main()
                    print person@name
                end sub
            `, [
                'FunctionStatement',
                'FunctionExpression',
                'Block',
                'PrintStatement',
                'XmlAttributeGetExpression',
                'VariableExpression'
            ]);
        });

        it('walks IndexedGetExpression', async () => {
            await testWalk(`
                sub main()
                    print person["name"]
                end sub
            `, [
                'FunctionStatement',
                'FunctionExpression',
                'Block',
                'PrintStatement',
                'IndexedGetExpression',
                'VariableExpression',
                'LiteralExpression'
            ]);
        });

        it('walks GroupingExpression', async () => {
            await testWalk(`
                sub main()
                    print 1 + ( 1 + 2 )
                end sub
            `, [
                'FunctionStatement',
                'FunctionExpression',
                'Block',
                'PrintStatement',
                'BinaryExpression',
                'LiteralExpression',
                'GroupingExpression',
                'BinaryExpression',
                'LiteralExpression',
                'LiteralExpression'
            ]);
        });

        it('walks AALiteralExpression', async () => {
            await testWalk(`
                sub main()
                    person = {
                        'comment
                        "name": "John Doe"
                    }
                end sub
            `, [
                'FunctionStatement',
                'FunctionExpression',
                'Block',
                'AssignmentStatement',
                'AALiteralExpression',
                'CommentStatement',
                'AAMemberExpression',
                'LiteralExpression'
            ]);
        });

        it('walks UnaryExpression', async () => {
            await testWalk(`
                sub main()
                   isAlive = not isDead
                end sub
            `, [
                'FunctionStatement',
                'FunctionExpression',
                'Block',
                'AssignmentStatement',
                'UnaryExpression',
                'VariableExpression'
            ]);
        });

        it('walks TemplateStringExpression', async () => {
            await testWalk(`
                sub main()
                   print \`Hello \${worldVar}\`
                end sub
            `, [
                'FunctionStatement',
                'FunctionExpression',
                'Block',
                'PrintStatement',
                'TemplateStringExpression',
                'TemplateStringQuasiExpression',
                'LiteralExpression',
                'VariableExpression',
                'TemplateStringQuasiExpression',
                'LiteralExpression'
            ]);
        });

        it('walks ReturnStatement with or without value', async () => {
            await testWalk(`
                sub main()
                    a = 0
                    if a = 0 then
                        return
                    else if a > 0 then
                        return 1
                    else
                        return 'nothing
                    end if
                end sub
            `, [
                'FunctionStatement',
                'FunctionExpression',
                'Block',
                'AssignmentStatement',
                'LiteralExpression',
                'IfStatement',
                'BinaryExpression',
                'VariableExpression',
                'LiteralExpression',
                'Block',
                'ReturnStatement',
                'BinaryExpression',
                'VariableExpression',
                'LiteralExpression',
                'Block',
                'ReturnStatement',
                'LiteralExpression',
                'Block',
                'ReturnStatement',
                'CommentStatement'
            ]);
        });

        it('walks TaggedTemplateStringExpression', async () => {
            await testWalk(`
                sub main()
                   print tag\`Hello \${worldVar}\`
                end sub
            `, [
                'FunctionStatement',
                'FunctionExpression',
                'Block',
                'PrintStatement',
                'TaggedTemplateStringExpression',
                'TemplateStringQuasiExpression',
                'LiteralExpression',
                'VariableExpression',
                'TemplateStringQuasiExpression',
                'LiteralExpression'
            ]);
        });

        it('walks CharCodeLiteral expression within TemplateLiteralExpression', async () => {
            await testWalk(`
                sub main()
                   print \`\\n\`
                end sub
            `, [
                'FunctionStatement',
                'FunctionExpression',
                'Block',
                'PrintStatement',
                'TemplateStringExpression',
                'TemplateStringQuasiExpression',
                'LiteralExpression',
                'EscapedCharCodeLiteralExpression',
                'LiteralExpression'
            ]);
        });

        it('walks NewExpression', async () => {
            await testWalk(`
                sub main()
                  person = new Person()
                end sub
            `, [
                'FunctionStatement',
                'FunctionExpression',
                'Block',
                'AssignmentStatement',
                'NewExpression',
                'CallExpression',
                'NamespacedVariableNameExpression',
                'VariableExpression'
            ]);
        });

        it('walks CallfuncExpression', async () => {
            await testWalk(`
                sub main()
                  person@.doSomething("arg1")
                end sub
            `, [
                'FunctionStatement',
                'FunctionExpression',
                'Block',
                'ExpressionStatement',
                'CallfuncExpression',
                'VariableExpression',
                'LiteralExpression'
            ]);
        });

        it('walks ClassStatement', async () => {
            await testWalk(`
                class Person
                    name as string
                    age as integer = 1
                    function getName()
                        return m.name
                    end function
                end class
            `, [
                'ClassStatement',
                'ClassFieldStatement',
                'ClassFieldStatement',
                'LiteralExpression',
                'ClassMethodStatement',
                'FunctionExpression',
                'Block',
                'ReturnStatement',
                'DottedGetExpression',
                'VariableExpression'
            ]);
        });

        it('visits all statements and no expressions', async () => {
            await testWalk(`
                sub main()
                    log = sub(message)
                        print "hello " + message
                    end sub
                    log("hello" + " world")
                end sub
            `, [
                'FunctionStatement',
                'Block',
                'AssignmentStatement',
                'Block',
                'PrintStatement',
                'ExpressionStatement'
            ], WalkMode.visitStatementsRecursive);
        });

        it('visits all expressions and no statement', async () => {
            await testWalk(`
                sub main()
                    log = sub(message)
                        print "hello " + message
                    end sub
                    log("hello" + " world")
                end sub
            `, [
                'FunctionExpression',
                'FunctionExpression',
                'FunctionParameterExpression',
                'BinaryExpression',
                'LiteralExpression',
                'VariableExpression',
                'CallExpression',
                'VariableExpression',
                'BinaryExpression',
                'LiteralExpression',
                'LiteralExpression'
            ], WalkMode.visitExpressionsRecursive);
        });
    });
});<|MERGE_RESOLUTION|>--- conflicted
+++ resolved
@@ -1,10 +1,6 @@
 /* eslint-disable no-multi-spaces */
-<<<<<<< HEAD
-import { CancellationToken, CancellationTokenSource, Range } from 'vscode-languageserver';
-=======
 import type { CancellationToken } from 'vscode-languageserver';
-import { CancellationTokenSource, Position, Range } from 'vscode-languageserver';
->>>>>>> 5367b57c
+import { CancellationTokenSource, Range } from 'vscode-languageserver';
 import { expect } from 'chai';
 import * as sinon from 'sinon';
 import { Program } from '../Program';
